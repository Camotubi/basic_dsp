	use std::marker::PhantomData;
	use std::result;
	use std::ops::Range;
	use super::super::RealNumber;
	use super::{
	    round_len,
	    DataVector,
	    VecResult,
	    ErrorReason,
	    RealTimeVector,
	    ComplexTimeVector,
	    RealFreqVector,
	    ComplexFreqVector,
	    RealVectorOps,
	    ComplexVectorOps,
	    GenericDataVector,
	    RededicateVector};  
	use super::operations_enum::{
	    Operation,
	    evaluate_number_space_transition,
	    get_argument,
	    PerformOperationSimd};
	use multicore_support::{Chunk, Complexity};
	use simd_extensions::{Simd, Reg32, Reg64};
	use num::Complex;
	use std::sync::{Arc, Mutex};

	const ARGUMENT1: usize = 0;
	const ARGUMENT2: usize = 1;

	/// Trait which defines the relation between a vector
	/// and an identifier. 
	pub trait ToIdentifier<T>
	    where T: RealNumber 
	{
	    type Identifier: Identifier<T>;
	}

	/// An identifier is just a placeholder for a vector
	/// used to ensure already at compile time that operations are valid.
	pub trait Identifier<T> : Sized
	    where T: RealNumber 
	{
	    type Vector: DataVector<T> + ToIdentifier<T>;
	    fn get_arg(&self) -> usize;
	    fn get_ops(self) -> Vec<(u64, Operation<T>)>;
	    fn new(arg: usize, counter: Arc<Mutex<u64>>) -> Self;
	    fn new_ops(ops: Vec<(u64, Operation<T>)>, arg: usize, counter: Arc<Mutex<u64>>) -> Self;
	}

<<<<<<< HEAD
/// Operations for complex vectors which can be used in combination 
/// with multi ops or prepared ops. For a documentation of the specific operations
/// see [`ComplexVectorOps`](../trait.ComplexVectorOps.html).
pub trait ComplexIdentifier<T> : Identifier<T>
    where T: RealNumber 
{
    type RealPartner;
    /// See [`ComplexVectorOps`](../trait.ComplexVectorOps.html#tymethod.complex_offset).
    fn complex_offset(self, offset: Complex<T>) -> Self;
    /// See [`ComplexVectorOps`](../trait.ComplexVectorOps.html#tymethod.complex_scale).
    fn complex_scale(self, factor: Complex<T>) -> Self;
    /// See [`ComplexVectorOps`](../trait.ComplexVectorOps.html#tymethod.magnitude).
    fn magnitude(self) -> Self::RealPartner;
    /// See [`ComplexVectorOps`](../trait.ComplexVectorOps.html#tymethod.magnitude_squared).
    fn magnitude_squared(self) -> Self::RealPartner;
    /// See [`ComplexVectorOps`](../trait.ComplexVectorOps.html#tymethod.conj).
    fn conj(self) -> Self;
    /// See [`ComplexVectorOps`](../trait.ComplexVectorOps.html#tymethod.to_real).
    fn to_real(self) -> Self::RealPartner;
    /// See [`ComplexVectorOps`](../trait.ComplexVectorOps.html#tymethod.to_imag).
    fn to_imag(self) -> Self::RealPartner;
    /// See [`ComplexVectorOps`](../trait.ComplexVectorOps.html#tymethod.phase).
    fn phase(self) -> Self::RealPartner;
    /// See [`ComplexVectorOps`](../trait.ComplexVectorOps.html#tymethod.multiply_complex_exponential).
    fn multiply_complex_exponential(self, a: T, b: T) -> Self;
    /// See [`ComplexVectorOps`](../trait.ComplexVectorOps.html#tymethod.map_inplace_complex).
    fn map_inplace_complex<F>(self, f: F) -> Self
        where F: Fn(Complex<T>, usize) -> Complex<T> + Send + Sync;
}

/// Operations for real vectors which can be used on combination 
/// with multi ops or prepared ops. For a documentation of the specific operations
/// see [`RealVectorOps`](../trait.RealVectorOps.html).
pub trait RealIdentifier<T> : Identifier<T>
    where T: RealNumber 
{
    type ComplexPartner;
    /// See [`RealVectorOps`](../trait.RealVectorOps.html#tymethod.real_offset).
    fn real_offset(self, offset: T) -> Self;
    /// See [`RealVectorOps`](../trait.RealVectorOps.html#tymethod.real_scale).
    fn real_scale(self, factor: T) -> Self;
    /// See [`RealVectorOps`](../trait.RealVectorOps.html#tymethod.abs).
    fn abs(self) -> Self;
    /// See [`RealVectorOps`](../trait.RealVectorOps.html#tymethod.to_complex).
    fn to_complex(self) -> Self::ComplexPartner;
    /// See [`RealVectorOps`](../trait.RealVectorOps.html#tymethod.map_inplace_real).
    fn map_inplace_real<F>(self, f: F) -> Self
        where F: Fn(T, usize) -> T + Send + Sync;
}

/// Operations for all kind of vectors which can be used in combination 
/// with multi ops or prepared ops. For a documentation of the specific operations
/// see [`GenericVectorOps`](../trait.GenericVectorOps.html).
pub trait GeneralIdentifier<T> : Identifier<T>
    where T: RealNumber 
{
    /// See [`GenericVectorOps`](../trait.GenericVectorOps.html#tymethod.add_vector).
    fn add_vector(self, summand: &Self) -> Self;
    /// See [`GenericVectorOps`](../trait.GenericVectorOps.html#tymethod.subtract_vector).
    fn subtract_vector(self, subtrahend: &Self) -> Self;
    /// See [`GenericVectorOps`](../trait.GenericVectorOps.html#tymethod.multiply_vector).
    fn multiply_vector(self, factor: &Self) -> Self;
    /// See [`GenericVectorOps`](../trait.GenericVectorOps.html#tymethod.divide_vector).
    fn divide_vector(self, divisor: &Self) -> Self;
    /// See [`GenericVectorOps`](../trait.GenericVectorOps.html#tymethod.sqrt).
    fn sqrt(self) -> Self;
    /// See [`GenericVectorOps`](../trait.GenericVectorOps.html#tymethod.square).
    fn square(self) -> Self;
    /// See [`GenericVectorOps`](../trait.GenericVectorOps.html#tymethod.root).
    fn root(self, degree: T) -> Self;
    /// See [`GenericVectorOps`](../trait.GenericVectorOps.html#tymethod.powf).
    fn powf(self, exponent: T) -> Self;
    /// See [`GenericVectorOps`](../trait.GenericVectorOps.html#tymethod.ln).
    fn ln(self) -> Self;
    /// See [`GenericVectorOps`](../trait.GenericVectorOps.html#tymethod.exp).
    fn exp(self) -> Self;
    /// See [`GenericVectorOps`](../trait.GenericVectorOps.html#tymethod.log).;
    fn log(self, base: T) -> Self;
    /// See [`GenericVectorOps`](../trait.GenericVectorOps.html#tymethod.expf).
    fn expf(self, base: T) -> Self;
    /// See [`GenericVectorOps`](../trait.GenericVectorOps.html#tymethod.sin).
    fn sin(self) -> Self;
    /// See [`GenericVectorOps`](../trait.GenericVectorOps.html#tymethod.cos).
    fn cos(self) -> Self;
    /// See [`GenericVectorOps`](../trait.GenericVectorOps.html#tymethod.tan).
    fn tan(self) -> Self;
    /// See [`GenericVectorOps`](../trait.GenericVectorOps.html#tymethod.asin).
    fn asin(self) -> Self;
    /// See [`GenericVectorOps`](../trait.GenericVectorOps.html#tymethod.acos).
    fn acos(self) -> Self;
    /// See [`GenericVectorOps`](../trait.GenericVectorOps.html#tymethod.atan).
    fn atan(self) -> Self;
    /// See [`GenericVectorOps`](../trait.GenericVectorOps.html#tymethod.sinh).
    fn sinh(self) -> Self;
    /// See [`GenericVectorOps`](../trait.GenericVectorOps.html#tymethod.cosh).
    fn cosh(self) -> Self;
    /// See [`GenericVectorOps`](../trait.GenericVectorOps.html#tymethod.tanh).
    fn tanh(self) -> Self;
    /// See [`GenericVectorOps`](../trait.GenericVectorOps.html#tymethod.asinh).
    fn asinh(self) -> Self;
    /// See [`GenericVectorOps`](../trait.GenericVectorOps.html#tymethod.acosh).
    fn acosh(self) -> Self;
    /// See [`GenericVectorOps`](../trait.GenericVectorOps.html#tymethod.atanh).
    fn atanh(self) -> Self;
    /// Copies data from another vector.
    fn clone_from(self, &Self) -> Self;
    
    /// Adds its length to the vector elements
    /// # Example
    ///
    /// ```
    /// use basic_dsp::*;
    /// use basic_dsp::combined_ops::*;    
    /// let complex = ComplexTimeVector32::from_interleaved(&[1.0, 2.0, 3.0, 4.0]);
    /// let ops = multi_ops1(complex);
    /// let ops = ops.add_ops(|v|v.add_points());
    /// let complex = ops.get().expect("Ignoring error handling in examples");
    /// assert_eq!([3.0, 2.0, 5.0, 4.0], complex.data());
    /// ```
    fn add_points(self) -> Self;
    
    /// Subtracts its length from the vector elements
    /// # Example
    ///
    /// ```
    /// use basic_dsp::*;
    /// use basic_dsp::combined_ops::*;    
    /// let complex = ComplexTimeVector32::from_interleaved(&[3.0, 2.0, 5.0, 4.0]);
    /// let ops = multi_ops1(complex);
    /// let ops = ops.add_ops(|v|v.sub_points());
    /// let complex = ops.get().expect("Ignoring error handling in examples");
    /// assert_eq!([1.0, 2.0, 3.0, 4.0], complex.data());
    /// ```
    fn sub_points(self) -> Self;
    
    /// divides the vector elements by its length
    /// Subtracts its length from the vector elements
    /// # Example
    ///
    /// ```
    /// use basic_dsp::*;
    /// use basic_dsp::combined_ops::*;    
    /// let complex = ComplexTimeVector32::from_interleaved(&[2.0, 4.0, 6.0, 8.0]);
    /// let ops = multi_ops1(complex);
    /// let ops = ops.add_ops(|v|v.div_points());
    /// let complex = ops.get().expect("Ignoring error handling in examples");
    /// assert_eq!([1.0, 2.0, 3.0, 4.0], complex.data());
    /// ```
    fn div_points(self) -> Self;
    
    /// Multiplies the vector elements with its length
    /// # Example
    ///
    /// ```
    /// use basic_dsp::*;
    /// use basic_dsp::combined_ops::*;    
    /// let complex = ComplexTimeVector32::from_interleaved(&[1.0, 2.0, 3.0, 4.0]);
    /// let ops = multi_ops1(complex);
    /// let ops = ops.add_ops(|v|v.mul_points());
    /// let complex = ops.get().expect("Ignoring error handling in examples");
    /// assert_eq!([2.0, 4.0, 6.0, 8.0], complex.data());
    fn mul_points(self) -> Self;
}
=======
	/// Operations for complex vectors which can be used in combination 
	/// with multi ops or prepared ops. For a dcoumentation of the specific operations
	/// see [`ComplexVectorOps`](../trait.ComplexVectorOps.html).
	pub trait ComplexIdentifier<T> : Identifier<T>
	    where T: RealNumber 
	{
	    type RealPartner;
	    /// See [`ComplexVectorOps`](../trait.ComplexVectorOps.html#tymethod.complex_offset).
	    fn complex_offset(self, offset: Complex<T>) -> Self;
	    /// See [`ComplexVectorOps`](../trait.ComplexVectorOps.html#tymethod.complex_scale).
	    fn complex_scale(self, factor: Complex<T>) -> Self;
	    /// See [`ComplexVectorOps`](../trait.ComplexVectorOps.html#tymethod.magnitude).
	    fn magnitude(self) -> Self::RealPartner;
	    /// See [`ComplexVectorOps`](../trait.ComplexVectorOps.html#tymethod.magnitude_squared).
	    fn magnitude_squared(self) -> Self::RealPartner;
	    /// See [`ComplexVectorOps`](../trait.ComplexVectorOps.html#tymethod.conj).
	    fn conj(self) -> Self;
	    /// See [`ComplexVectorOps`](../trait.ComplexVectorOps.html#tymethod.to_real).
	    fn to_real(self) -> Self::RealPartner;
	    /// See [`ComplexVectorOps`](../trait.ComplexVectorOps.html#tymethod.to_imag).
	    fn to_imag(self) -> Self::RealPartner;
	    /// See [`ComplexVectorOps`](../trait.ComplexVectorOps.html#tymethod.phase).
	    fn phase(self) -> Self::RealPartner;
	    /// See [`ComplexVectorOps`](../trait.ComplexVectorOps.html#tymethod.multiply_complex_exponential).
	    fn multiply_complex_exponential(self, a: T, b: T) -> Self;
	    /// See [`ComplexVectorOps`](../trait.ComplexVectorOps.html#tymethod.map_inplace_complex).
	    fn map_inplace_complex<F>(self, f: F) -> Self
		where F: Fn(Complex<T>, usize) -> Complex<T> + Send + Sync;
	}

	/// Operations for real vectors which can be used on combination 
	/// with multi ops or prepared ops. For a dcoumentation of the specific operations
	/// see [`RealVectorOps`](../trait.RealVectorOps.html).
	pub trait RealIdentifier<T> : Identifier<T>
	    where T: RealNumber 
	{
	    type ComplexPartner;
	    /// See [`RealVectorOps`](../trait.RealVectorOps.html#tymethod.real_offset).
	    fn real_offset(self, offset: T) -> Self;
	    /// See [`RealVectorOps`](../trait.RealVectorOps.html#tymethod.real_scale).
	    fn real_scale(self, factor: T) -> Self;
	    /// See [`RealVectorOps`](../trait.RealVectorOps.html#tymethod.abs).
	    fn abs(self) -> Self;
	    /// See [`RealVectorOps`](../trait.RealVectorOps.html#tymethod.to_complex).
	    fn to_complex(self) -> Self::ComplexPartner;
	    /// See [`RealVectorOps`](../trait.RealVectorOps.html#tymethod.map_inplace_real).
	    fn map_inplace_real<F>(self, f: F) -> Self
		where F: Fn(T, usize) -> T + Send + Sync;
	}

	/// Operations for all kind of vectors which can be used in combination 
	/// with multi ops or prepared ops. For a dcoumentation of the specific operations
	/// see [`GenericVectorOps`](../trait.GenericVectorOps.html).
	pub trait GeneralIdentifier<T> : Identifier<T>
	    where T: RealNumber 
	{
	    /// See [`GenericVectorOps`](../trait.GenericVectorOps.html#tymethod.add_vector).
	    fn add_vector(self, summand: &Self) -> Self;
	    /// See [`GenericVectorOps`](../trait.GenericVectorOps.html#tymethod.subtract_vector).
	    fn subtract_vector(self, subtrahend: &Self) -> Self;
	    /// See [`GenericVectorOps`](../trait.GenericVectorOps.html#tymethod.multiply_vector).
	    fn multiply_vector(self, factor: &Self) -> Self;
	    /// See [`GenericVectorOps`](../trait.GenericVectorOps.html#tymethod.divide_vector).
	    fn divide_vector(self, divisor: &Self) -> Self;
	    /// See [`GenericVectorOps`](../trait.GenericVectorOps.html#tymethod.sqrt).
	    fn sqrt(self) -> Self;
	    /// See [`GenericVectorOps`](../trait.GenericVectorOps.html#tymethod.square).
	    fn square(self) -> Self;
	    /// See [`GenericVectorOps`](../trait.GenericVectorOps.html#tymethod.root).
	    fn root(self, degree: T) -> Self;
	    /// See [`GenericVectorOps`](../trait.GenericVectorOps.html#tymethod.powf).
	    fn powf(self, exponent: T) -> Self;
	    /// See [`GenericVectorOps`](../trait.GenericVectorOps.html#tymethod.ln).
	    fn ln(self) -> Self;
	    /// See [`GenericVectorOps`](../trait.GenericVectorOps.html#tymethod.exp).
	    fn exp(self) -> Self;
	    /// See [`GenericVectorOps`](../trait.GenericVectorOps.html#tymethod.log).;
	    fn log(self, base: T) -> Self;
	    /// See [`GenericVectorOps`](../trait.GenericVectorOps.html#tymethod.expf).
	    fn expf(self, base: T) -> Self;
	    /// See [`GenericVectorOps`](../trait.GenericVectorOps.html#tymethod.sin).
	    fn sin(self) -> Self;
	    /// See [`GenericVectorOps`](../trait.GenericVectorOps.html#tymethod.cos).
	    fn cos(self) -> Self;
	    /// See [`GenericVectorOps`](../trait.GenericVectorOps.html#tymethod.tan).
	    fn tan(self) -> Self;
	    /// See [`GenericVectorOps`](../trait.GenericVectorOps.html#tymethod.asin).
	    fn asin(self) -> Self;
	    /// See [`GenericVectorOps`](../trait.GenericVectorOps.html#tymethod.acos).
	    fn acos(self) -> Self;
	    /// See [`GenericVectorOps`](../trait.GenericVectorOps.html#tymethod.atan).
	    fn atan(self) -> Self;
	    /// See [`GenericVectorOps`](../trait.GenericVectorOps.html#tymethod.sinh).
	    fn sinh(self) -> Self;
	    /// See [`GenericVectorOps`](../trait.GenericVectorOps.html#tymethod.cosh).
	    fn cosh(self) -> Self;
	    /// See [`GenericVectorOps`](../trait.GenericVectorOps.html#tymethod.tanh).
	    fn tanh(self) -> Self;
	    /// See [`GenericVectorOps`](../trait.GenericVectorOps.html#tymethod.asinh).
	    fn asinh(self) -> Self;
	    /// See [`GenericVectorOps`](../trait.GenericVectorOps.html#tymethod.acosh).
	    fn acosh(self) -> Self;
	    /// See [`GenericVectorOps`](../trait.GenericVectorOps.html#tymethod.atanh).
	    fn atanh(self) -> Self;
	    /// Copies data from another vector.
	    fn clone_from(self, &Self) -> Self;
	    
	    /// Adds its length to the vector elements
	    /// # Example
	    ///
	    /// ```
	    /// use basic_dsp::*;
	    /// use basic_dsp::combined_ops::*;    
	    /// let complex = ComplexTimeVector32::from_interleaved(&[1.0, 2.0, 3.0, 4.0]);
	    /// let ops = multi_ops1(complex);
	    /// let ops = ops.add_ops(|v|v.add_points());
	    /// let complex = ops.get().expect("Ignoring error handling in examples");
	    /// assert_eq!([3.0, 2.0, 5.0, 4.0], complex.data());
	    /// ```
	    fn add_points(self) -> Self;
	    
	    /// Subtracts its length from the vector elements
	    /// # Example
	    ///
	    /// ```
	    /// use basic_dsp::*;
	    /// use basic_dsp::combined_ops::*;    
	    /// let complex = ComplexTimeVector32::from_interleaved(&[3.0, 2.0, 5.0, 4.0]);
	    /// let ops = multi_ops1(complex);
	    /// let ops = ops.add_ops(|v|v.sub_points());
	    /// let complex = ops.get().expect("Ignoring error handling in examples");
	    /// assert_eq!([1.0, 2.0, 3.0, 4.0], complex.data());
	    /// ```
	    fn sub_points(self) -> Self;
	    
	    /// divides the vector elements by its length
	    /// Subtracts its length from the vector elements
	    /// # Example
	    ///
	    /// ```
	    /// use basic_dsp::*;
	    /// use basic_dsp::combined_ops::*;    
	    /// let complex = ComplexTimeVector32::from_interleaved(&[2.0, 4.0, 6.0, 8.0]);
	    /// let ops = multi_ops1(complex);
	    /// let ops = ops.add_ops(|v|v.div_points());
	    /// let complex = ops.get().expect("Ignoring error handling in examples");
	    /// assert_eq!([1.0, 2.0, 3.0, 4.0], complex.data());
	    /// ```
	    fn div_points(self) -> Self;
	    
	    /// Multiplies the vector elements with its length
	    /// # Example
	    ///
	    /// ```
	    /// use basic_dsp::*;
	    /// use basic_dsp::combined_ops::*;    
	    /// let complex = ComplexTimeVector32::from_interleaved(&[1.0, 2.0, 3.0, 4.0]);
	    /// let ops = multi_ops1(complex);
	    /// let ops = ops.add_ops(|v|v.mul_points());
	    /// let complex = ops.get().expect("Ignoring error handling in examples");
	    /// assert_eq!([2.0, 4.0, 6.0, 8.0], complex.data());
	    fn mul_points(self) -> Self;
	}
>>>>>>> 5c472545

	/// Scale operations to vectors in combination 
	/// with multi ops or prepared ops. For a documentation of the specific operations
	/// see [`Scale`](../trait.Scale.html).
	pub trait Scale<T>: Sized where T: Sized {
	    /// See [`Scale`](../trait.Scale.html#tymethod.scale).
	    fn scale(self, factor: T) -> Self;
	}

	/// Offset operations to vectors in combination 
	/// with multi ops or prepared ops. For a documentation of the specific operations
	/// see [`Offset`](../trait.Offset.html).
	pub trait Offset<T>: Sized where T: Sized {
	    /// See [`Offset`](../trait.Offset.html#tymethod.offset).
	    fn offset(self, offset: T) -> Self;
	}

	/// Allows to map every vector element.
	/// with multi ops or prepared ops. For a documentation of the specific operations
	/// see [`VectorIter`](../trait.VectorIter.html).
	pub trait IdentifierIter<T>: Sized where T: Sized {
	    /// See [`VectorIter`](../trait.VectorIter.html#tymethod.map_inplace).
	    fn map_inplace<F>(self, f: F) -> Self
		where F: Fn(T, usize) -> T + Send + Sync + 'static ;
	}

	macro_rules! create_identfier {
	    ($($vector:ident, $name:ident;)*)
	     =>
	     {   
		$(
		    /// Placeholder for a concrete vector.
		    pub struct $name<T>
			where T: RealNumber 
		    {
			arg: usize,
			ops: Vec<(u64, Operation<T>)>,
			counter: Arc<Mutex<u64>>
		    }
		    
		    impl<T> ToIdentifier<T> for $vector<T>
			where T: RealNumber {
			type Identifier = $name<T>;
		    }
		    
		    impl<T> Identifier<T> for $name<T>
			where T: RealNumber {
			type Vector = $vector<T>;
			fn get_arg(&self) -> usize { self.arg }
			fn get_ops(self) -> Vec<(u64, Operation<T>)> { self.ops }
			fn new(arg: usize, counter: Arc<Mutex<u64>>) -> Self { $name { ops: Vec::new(), arg: arg, counter: counter } }
			fn new_ops(ops: Vec<(u64, Operation<T>)>, arg: usize, counter: Arc<Mutex<u64>>) -> Self { $name { ops: ops, arg: arg, counter: counter } }
		    }
		    
		    impl<T> $name<T> 
			where T: RealNumber {
			fn add_op<R>(self, op: Operation<T>) -> R 
			    where R: Identifier<T> {
			    let mut ops = self.ops;
			    let counter = self.counter;
			    let seq = {
				let mut value = counter.lock().unwrap();
				*value += 1;
				*value
			    };
			    ops.push((seq, op));
			    R::new_ops(ops, self.arg, counter)
			}
		    }
		)*
	     }
	}

	create_identfier!(
	    GenericDataVector, GenericDataIdentifier; 
	    RealTimeVector, RealTimeIdentifier; 
	    ComplexTimeVector, ComplexTimeIdentifier; 
	    RealFreqVector, RealFreqIdentifier; 
	    ComplexFreqVector, ComplexFreqIdentifier;);

	/// An operation on one data vector which has been prepared in 
	/// advance.
	///
	/// The type arguments can be read like a function definition: TI1 -> TO1
	#[derive(Clone)]
	pub struct PreparedOperation1<T, TI1, TO1>
	    where T: RealNumber,
		 TI1: ToIdentifier<T>, 
		 TO1: ToIdentifier<T> {
	    a: PhantomData<TI1>,
	    b: PhantomData<TO1>,
	    ops: Vec<Operation<T>>
	}

	/// An operation on two data vectors which has been prepared in 
	/// advance.
	///
	/// The type arguments can be read like a function definition: (TI1, TI2) -> (TO1, TO2)
	#[derive(Clone)]
	pub struct PreparedOperation2<T, TI1, TI2, TO1, TO2> 
	    where T: RealNumber,
		  TI1: ToIdentifier<T>, TI2: ToIdentifier<T>,
		  TO1: ToIdentifier<T>, TO2: ToIdentifier<T> {
	    a: PhantomData<TI1>,
	    b: PhantomData<TI2>,
	    c: PhantomData<TO1>,
	    d: PhantomData<TO2>,
	    ops: Vec<Operation<T>>,
	    swap: bool
	}

<<<<<<< HEAD
/// A multi operation which holds a vector and records all changes
/// which need to be done to the vectors. By calling `get` on the struct
/// all operations will be executed in one run.
pub struct MultiOperation1<T, TO> 
    where T: RealNumber,
        TO: ToIdentifier<T> {
    a: GenericDataVector<T>,
    prepared_ops: PreparedOperation1<T, GenericDataVector<T>, TO>
}
=======
	/// A multi operation which holds a vector and records all changes
	/// which need to be done to the vectos. By calling `get` on the struct
	/// all operations will be executed in one run.
	pub struct MultiOperation1<T, TO> 
	    where T: RealNumber,
		TO: ToIdentifier<T> {
	    a: GenericDataVector<T>,
	    prepared_ops: PreparedOperation1<T, GenericDataVector<T>, TO>
	}
>>>>>>> 5c472545

	/// A multi operation which holds two vectors and records all changes
	/// which need to be done to the vectors. By calling `get` on the struct
	/// all operations will be executed in one run.
	pub struct MultiOperation2<T, TO1, TO2> 
	    where T: RealNumber,
		TO1: ToIdentifier<T>, 
		TO2: ToIdentifier<T> {
	    a: GenericDataVector<T>,
	    b: GenericDataVector<T>,
	    prepared_ops: PreparedOperation2<T, GenericDataVector<T>, GenericDataVector<T>, TO1, TO2>
	}

	macro_rules! add_complex_multi_ops_impl {
	    ($data_type:ident, $name: ident, $partner: ident)
	     =>
	     {    
		impl ComplexIdentifier<$data_type> for $name<$data_type> {
		    type RealPartner = $partner<$data_type>;
		    
		    fn complex_offset(self, offset: Complex<$data_type>) -> Self {
			let arg = self.arg;
			self.add_op(Operation::AddComplex(arg, offset))
		    }
		    
		    fn complex_scale(self, factor: Complex<$data_type>) -> Self {
			let arg = self.arg;
			self.add_op(Operation::MultiplyComplex(arg, factor))
		    }
		    
		    fn magnitude(self) -> Self::RealPartner {
			let arg = self.arg;
			self.add_op(Operation::Magnitude(arg))
		    }
		    
		    fn magnitude_squared(self) -> Self::RealPartner {
			let arg = self.arg;
			self.add_op(Operation::MagnitudeSquared(arg))
		    }
		    
		    fn conj(self) -> Self {
			let arg = self.arg;
			self.add_op(Operation::ComplexConj(arg))
		    }
		    
		    fn to_real(self) -> Self::RealPartner {
			let arg = self.arg;
			self.add_op(Operation::ToReal(arg))
		    }
		    
		    fn to_imag(self) -> Self::RealPartner {
			let arg = self.arg;
			self.add_op(Operation::ToImag(arg))
		    }
		    
		    fn phase(self) -> Self::RealPartner {
			let arg = self.arg;
			self.add_op(Operation::Phase(arg))
		    }
		    
		    fn multiply_complex_exponential(self, a: $data_type, b: $data_type) -> Self {
			let arg = self.arg;
			self.add_op(Operation::MultiplyComplexExponential(arg, a, b))
		    }
		    
		    fn map_inplace_complex<F>(self, f: F) -> Self
			where F: Fn(Complex<$data_type>, usize) -> Complex<$data_type> + Send + Sync + 'static {
			let arg = self.arg;
			self.add_op(Operation::MapComplex(arg, Arc::new(f)))
		    }
		}
		
		impl Scale<Complex<$data_type>> for $name<$data_type> {
		    fn scale(self, factor: Complex<$data_type>) -> Self {
			let arg = self.arg;
			self.add_op(Operation::MultiplyComplex(arg, factor))
		    }
		}
		
		impl Offset<Complex<$data_type>> for $name<$data_type> {
		    fn offset(self, offset: Complex<$data_type>) -> Self {
			let arg = self.arg;
			self.add_op(Operation::AddComplex(arg, offset))
		    }
		}
		
		impl IdentifierIter<Complex<$data_type>> for $name<$data_type> {
		    fn map_inplace<F>(self, f: F) -> Self
			where F: Fn(Complex<$data_type>, usize) -> Complex<$data_type> + Send + Sync + 'static {
			let arg = self.arg;
			self.add_op(Operation::MapComplex(arg, Arc::new(f)))
		    }
		}
	     }
	}     

	macro_rules! add_real_multi_ops_impl {
	    ($data_type:ident, $name: ident, $partner: ident)
	     =>
	     {    
		impl RealIdentifier<$data_type> for $name<$data_type> {
		    type ComplexPartner = $partner<$data_type>;
		    fn real_offset(self, offset: $data_type) -> Self {
			let arg = self.arg;
			self.add_op(Operation::AddReal(arg, offset))
		    }
		    
		    fn real_scale(self, factor: $data_type) -> Self {
			let arg = self.arg;
			self.add_op(Operation::MultiplyReal(arg, factor))
		    }
		    
		    fn abs(self) -> Self {
			let arg = self.arg;
			self.add_op(Operation::Abs(arg))
		    }
		    
		    fn to_complex(self) -> Self::ComplexPartner {
			let arg = self.arg;
			self.add_op(Operation::ToComplex(arg))
		    }
		    
		    fn map_inplace_real<F>(self, f: F) -> Self
			where F: Fn($data_type, usize) -> $data_type + Send + Sync + 'static {
			let arg = self.arg;
			self.add_op(Operation::MapReal(arg, Arc::new(f)))
		    }
		}
		
		impl Scale<$data_type> for $name<$data_type> {
		    fn scale(self, factor: $data_type) -> Self {
			let arg = self.arg;
			self.add_op(Operation::MultiplyReal(arg, factor))
		    }
		}
		
		impl Offset<$data_type> for $name<$data_type> {
		    fn offset(self, offset: $data_type) -> Self {
			let arg = self.arg;
			self.add_op(Operation::AddReal(arg, offset))
		    }
		}
		
		impl IdentifierIter<$data_type> for $name<$data_type> {
		    fn map_inplace<F>(self, f: F) -> Self
			where F: Fn($data_type, usize) -> $data_type + Send + Sync + 'static {
			let arg = self.arg;
			self.add_op(Operation::MapReal(arg, Arc::new(f)))
		    }
		}
	     }
	}   

	macro_rules! add_general_multi_ops_impl {
	    ($data_type:ident, $name: ident)
	     =>
	     {    
		impl GeneralIdentifier<$data_type> for $name<$data_type>
			where $data_type: RealNumber 
		{
		    fn add_vector(self, summand: &Self) -> Self {
			let arg = self.arg;
			self.add_op(Operation::AddVector(arg, summand.arg))
		    }
		    
		    fn subtract_vector(self, subtrahend: &Self) -> Self {
			let arg = self.arg;
			self.add_op(Operation::SubVector(arg, subtrahend.arg))
		    }
		    
		    fn multiply_vector(self, factor: &Self) -> Self {
			let arg = self.arg;
			self.add_op(Operation::MulVector(arg, factor.arg))
		    }
		    
		    fn divide_vector(self, divisor: &Self) -> Self {
			let arg = self.arg;
			self.add_op(Operation::DivVector(arg, divisor.arg))
		    }
		    
		    fn sqrt(self) -> Self {
			let arg = self.arg;
			self.add_op(Operation::Sqrt(arg))
		    }
		    
		    fn square(self) -> Self {
			let arg = self.arg;
			self.add_op(Operation::Square(arg))
		    }
		    
		    fn root(self, degree: $data_type) -> Self {
			let arg = self.arg;
			self.add_op(Operation::Root(arg, degree))
		    }
		    
		    fn powf(self, exponent: $data_type) -> Self {
			let arg = self.arg;
			self.add_op(Operation::Powf(arg, exponent))
		    }
		    
		    fn ln(self) -> Self {
			let arg = self.arg;
			self.add_op(Operation::Ln(arg))
		    }
		    
		    fn exp(self) -> Self {
			let arg = self.arg;
			self.add_op(Operation::Exp(arg))
		    }
		    
		    fn log(self, base: $data_type) -> Self {
			let arg = self.arg;
			self.add_op(Operation::Log(arg, base))
		    }
		    
		    fn expf(self, base: $data_type) -> Self {
			let arg = self.arg;
			self.add_op(Operation::Expf(arg, base))
		    }
		    
		    fn sin(self) -> Self {
			let arg = self.arg;
			self.add_op(Operation::Sin(arg))
		    }
		    
		    fn cos(self) -> Self {
			let arg = self.arg;
			self.add_op(Operation::Cos(arg))
		    }
		    
		    fn tan(self) -> Self {
			let arg = self.arg;
			self.add_op(Operation::Tan(arg))
		    }
		    
		    fn asin(self) -> Self {
			let arg = self.arg;
			self.add_op(Operation::ASin(arg))
		    }
		    
		    fn acos(self) -> Self {
			let arg = self.arg;
			self.add_op(Operation::ACos(arg))
		    }
		    
		    fn atan(self) -> Self {
			let arg = self.arg;
			self.add_op(Operation::ATan(arg))
		    }
		    
		    fn sinh(self) -> Self {
			let arg = self.arg;
			self.add_op(Operation::Sinh(arg))
		    }
		    
		    fn cosh(self) -> Self {
			let arg = self.arg;
			self.add_op(Operation::Cosh(arg))
		    }
		    
		    fn tanh(self) -> Self {
			let arg = self.arg;
			self.add_op(Operation::Tanh(arg))
		    }
		    
		    fn asinh(self) -> Self {
			let arg = self.arg;
			self.add_op(Operation::ASinh(arg))
		    }
		    
		    fn acosh(self) -> Self {
			let arg = self.arg;
			self.add_op(Operation::ACosh(arg))
		    }
		    
		    fn atanh(self) -> Self {
			let arg = self.arg;
			self.add_op(Operation::ATanh(arg))
		    }
		    
		    fn clone_from(self, source: &Self) -> Self {
			let arg = self.arg;
			self.add_op(Operation::CloneFrom(arg, source.arg))
		    }
		    
		    fn add_points(self) -> Self {
			let arg = self.arg;
			self.add_op(Operation::AddPoints(arg))
		    }
		    
		    fn sub_points(self) -> Self {
			let arg = self.arg;
			self.add_op(Operation::SubPoints(arg))
		    }
		    
		    fn div_points(self) -> Self {
			let arg = self.arg;
			self.add_op(Operation::DivPoints(arg))
		    }
		    
		    fn mul_points(self) -> Self {
			let arg = self.arg;
			self.add_op(Operation::MulPoints(arg))
		    }
		}
	     }
	}   


<<<<<<< HEAD
macro_rules! add_multi_ops_impl {
    ($data_type:ident, $reg:ident)
     =>
     {     
        /// An operation which can be prepared in advance and operates on two
        /// inputs and produces two outputs
        impl<TI1, TI2, TO1, TO2> PreparedOperation2<$data_type, TI1, TI2, TO1, TO2>
            where TI1: ToIdentifier<$data_type> + DataVector<$data_type> + RededicateVector<GenericDataVector<$data_type>>, 
            TI2: ToIdentifier<$data_type> + DataVector<$data_type> + RededicateVector<GenericDataVector<$data_type>>, 
            TO1: ToIdentifier<$data_type> + DataVector<$data_type> + RededicateVector<GenericDataVector<$data_type>>, 
            TO2: ToIdentifier<$data_type> + DataVector<$data_type> + RededicateVector<GenericDataVector<$data_type>>
        {
            /// Adds new operations which will be executed with the next call to `exec`
            /// 
            /// As a background: The function `operation` will be executed immediately. It only operated on `Identifier` types and these serve as
            /// placeholder for vectors. Every operation done to an `Identifier`
            /// is recorded and will be executed on vectors if `exec` is called.
            pub fn add_ops<F, TN1, TN2>(self, operation: F) 
                -> PreparedOperation2<$data_type, TI1, TI2, TN1::Vector, TN2::Vector>
                where F: Fn(TO1::Identifier, TO2::Identifier) -> (TN1, TN2),
                         TN1: Identifier<$data_type>,
                         TN2: Identifier<$data_type>
                
            {
                let mut ops = self.ops;
                let mut new_ops = Vec::new();
                let swap = 
                    {
                        let counter = Arc::new(Mutex::new(0));
                        let t1 = TO1::Identifier::new(if self.swap { ARGUMENT2 } else { ARGUMENT1 }, counter.clone());
                        let t2  = TO2::Identifier::new(if self.swap { ARGUMENT1 } else { ARGUMENT2 }, counter.clone());
                        let (r1, r2) = operation(t1, t2);
                        let r1arg = r1.get_arg();
                        new_ops.append(&mut r1.get_ops());
                        new_ops.append(&mut r2.get_ops());
                        (r1arg == ARGUMENT2)
                    };
                 // In theory the sequence counter could overflow.
                 // In practice if we assume that the counter is increment 
                 // every microsecond than the program needs to run for 500,000
                 // years until an overflow occurs.
                 new_ops.sort_by(|a, b| a.0.cmp(&b.0));
                 for v in new_ops {
                    ops.push(v.1);
                 }
                 PreparedOperation2 
                 { 
                    a: PhantomData,
                    b: PhantomData, 
                    c: PhantomData,
                    d: PhantomData, 
                    ops: ops, 
                    swap: swap
                 }
            }
            
            /// Executes all recorded operations on the input vectors.
            pub fn exec(&self, a: TI1, b: TI2) -> result::Result<(TO1, TO2), (ErrorReason, TO1, TO2)> {
                // First "cast" the vectors to generic vectors. This is done with the
                // the rededicate trait since in contrast to the to_gen method it 
                // can be used in a generic context.
                
                let a: GenericDataVector<$data_type> = a.rededicate();
                let b: GenericDataVector<$data_type> = b.rededicate();
                let mut vec = Vec::new();
                vec.push(a);
                vec.push(b);
                
                // at this point we would execute all ops and cast the result to the right types
                let result = GenericDataVector::<$data_type>::perform_operations(vec, &self.ops);
                
                if result.is_err() {
                    let err = result.unwrap_err();
                    let reason = err.0;
                    let mut vec = err.1;
                    let b = vec.pop().unwrap();
                    let a = vec.pop().unwrap();
                    return Err((
                        reason, 
                        TO1::rededicate_from(b),
                        TO2::rededicate_from(a)));
                }
                let mut vec = result.unwrap();
                let b = vec.pop().unwrap();
                let a = vec.pop().unwrap();
                
                // Convert back
                if self.swap {
                    Ok((TO1::rededicate_from(b), TO2::rededicate_from(a)))
                }
                else {
                    Ok((TO1::rededicate_from(a), TO2::rededicate_from(b)))
                }
            }
        }

        /// An operation which can be prepared in advance and operates on one
        /// input and produces one output
        impl<TI1, TO1> PreparedOperation1<$data_type, TI1, TO1>
            where TI1: ToIdentifier<$data_type> + DataVector<$data_type> + RededicateVector<GenericDataVector<$data_type>>,
                  TO1: ToIdentifier<$data_type> + DataVector<$data_type> + RededicateVector<GenericDataVector<$data_type>> {
               
            /// Extends the operation to operate on one more vector.
            pub fn extend<TI2>(self) 
                -> PreparedOperation2<$data_type, TI1, TI2, TO1, TI2>
                where TI2: ToIdentifier<$data_type> {
                PreparedOperation2 
                { 
                    a: PhantomData, 
                    b: PhantomData, 
                    c: PhantomData,
                    d: PhantomData, 
                    ops: self.ops, 
                    swap: false 
                }
            }
            
            /// Adds new operations which will be executed with the next call to `exec`
            /// 
            /// As a background: The function `operation` will be executed immediately. It only operated on `Identifier` types and these serve as
            /// placeholder for vectors. Every operation done to an `Identifier`
            /// is recorded and will be executed on vectors if `exec` is called.
            pub fn add_ops<F, TN>(self, operation: F) 
                -> PreparedOperation1<$data_type, TI1, TN::Vector>
                where F: Fn(TO1::Identifier) -> TN,
                         TN: Identifier<$data_type>
                
            {
                let mut ops = self.ops;
                let new_ops =
                {
                    let counter = Arc::new(Mutex::new(0));
                    let t1 = TO1::Identifier::new(ARGUMENT1, counter);
                    let r1 = operation(t1);
                    r1.get_ops()
                };
                 for v in new_ops {
                    ops.push(v.1);
                 }
                 PreparedOperation1 
                 { 
                    a: PhantomData,
                    b: PhantomData, 
                    ops: ops
                 }
            }
            
            /// Executes all recorded operations on the input vectors.
            pub fn exec(&self, a: TI1) -> result::Result<TO1, (ErrorReason, TO1)> {
                // First "cast" the vectors to generic vectors. This is done with the
                // the rededicate trait since in contrast to the to_gen method it 
                // can be used in a generic context.
                                   
                let a: GenericDataVector<$data_type> = a.rededicate();
                
                let mut vec = Vec::new();
                vec.push(a);
                
                // at this point we would execute all ops and cast the result to the right types
                let result = GenericDataVector::<$data_type>::perform_operations(vec, &self.ops);
                
                if result.is_err() {
                    let err = result.unwrap_err();
                    let reason = err.0;
                    let mut vec = err.1;
                    let a = vec.pop().unwrap();
                    return Err((
                        reason, 
                        TO1::rededicate_from(a)));
                }
                let mut vec = result.unwrap();
                let a = vec.pop().unwrap();
                
                // Convert back
                Ok(TO1::rededicate_from(a))
            }
        }
        
        add_complex_multi_ops_impl!($data_type, ComplexTimeIdentifier, RealTimeIdentifier);
        add_complex_multi_ops_impl!($data_type, ComplexFreqIdentifier, RealFreqIdentifier);
        add_complex_multi_ops_impl!($data_type, GenericDataIdentifier, GenericDataIdentifier);
        add_real_multi_ops_impl!($data_type, RealTimeIdentifier, ComplexTimeIdentifier);
        add_real_multi_ops_impl!($data_type, RealFreqIdentifier, ComplexFreqIdentifier);
        add_real_multi_ops_impl!($data_type, GenericDataIdentifier, GenericDataIdentifier);
        
        add_general_multi_ops_impl!($data_type, ComplexTimeIdentifier);
        add_general_multi_ops_impl!($data_type, ComplexFreqIdentifier);
        add_general_multi_ops_impl!($data_type, GenericDataIdentifier);
        add_general_multi_ops_impl!($data_type, RealTimeIdentifier);
        add_general_multi_ops_impl!($data_type, RealFreqIdentifier);

        /// Holds two vectors and records all operations which shall be done on the
        /// vectors. A call to `get` then runs all recorded operations on the vectors
        /// and returns them. See the modules description for why this can be beneficial.
        impl<TO1, TO2>  MultiOperation2<$data_type, TO1, TO2> 
            where TO1: ToIdentifier<$data_type> + DataVector<$data_type> + RededicateVector<GenericDataVector<$data_type>>, 
                  TO2: ToIdentifier<$data_type> + DataVector<$data_type> + RededicateVector<GenericDataVector<$data_type>> {
            /// Executes all recorded operations on the stored vector.
            pub fn get(self) -> result::Result<(TO1, TO2), (ErrorReason, TO1, TO2)> {
                self.prepared_ops.exec(self.a, self.b)
            }
            
            /// Adds new operations which will be executed with the next call to `get`
            /// 
            /// As a background: The function `operation` will be executed immediately. It only operated on `Identifier` types and these serve as
            /// placeholder for vectors. Every operation done to an `Identifier`
            /// is recorded and will be executed on vectors if `get` is called.
            pub fn add_ops<F, TN1, TN2>(self, operation: F) 
                -> MultiOperation2<$data_type, TN1::Vector, TN2::Vector>
                where F: Fn(TO1::Identifier, TO2::Identifier) -> (TN1, TN2),
                         TN1: Identifier<$data_type>,
                         TN2: Identifier<$data_type>
                
            {
                let ops = self.prepared_ops.add_ops(operation);
                MultiOperation2 { a: self.a, b: self.b, prepared_ops: ops }
            }
        }
        
        /// Holds a vector and records all operations which shall be done on the
        /// vector. A call to `get` then runs all recorded operations on the vector
        /// and returns it. See the modules description for why this can be beneficial.
        impl<TO>  MultiOperation1<$data_type, TO> 
            where TO: ToIdentifier<$data_type> + DataVector<$data_type> + RededicateVector<GenericDataVector<$data_type>> {
            
            /// Executes all recorded operations on the stored vectors.
            pub fn get(self) -> result::Result<(TO), (ErrorReason, TO)> {
                self.prepared_ops.exec(self.a)
            }
            
            /// Adds new operations which will be executed with the next call to `get`
            /// 
            /// As a background: The function `operation` will be executed immediately. It only operated on `Identifier` types and these serve as
            /// placeholder for vectors. Every operation done to an `Identifier`
            /// is recorded and will be executed on vectors if `get` is called.
            
            pub fn add_ops<F, TN>(self, operation: F) 
                -> MultiOperation1<$data_type, TN::Vector>
                where F: Fn(TO::Identifier) -> TN,
                         TN: Identifier<$data_type>
                
            {
                let ops = self.prepared_ops.add_ops(operation);
                MultiOperation1 { a: self.a, prepared_ops: ops }
            }
            
            /// Extends the operation to operate on one more vector.
            pub fn extend<TI2>(self, vector: TI2) 
                -> MultiOperation2<$data_type, TO, TI2>
                where TI2: ToIdentifier<$data_type> + DataVector<$data_type> + RededicateVector<GenericDataVector<$data_type>>  {
                let ops: PreparedOperation2<$data_type, GenericDataVector<$data_type>, GenericDataVector<$data_type>, TO, TI2> =           
                     PreparedOperation2 
                     { 
                        a: PhantomData,
                        b: PhantomData, 
                        c: PhantomData,
                        d: PhantomData, 
                        ops: self.prepared_ops.ops, 
                        swap: false
                     };
                let a: GenericDataVector<$data_type> = self.a;
                let b: GenericDataVector<$data_type> = vector.rededicate();
                MultiOperation2 { a: a, b: b, prepared_ops: ops }
            }
        }
        
        impl GenericDataVector<$data_type> {
            fn perform_operations(mut vectors: Vec<Self>, operations: &[Operation<$data_type>])
                -> VecResult<Vec<Self>>
            {
                if vectors.len() == 0
                {
                    return Err((ErrorReason::InvalidNumberOfArgumentsForCombinedOp, vectors));
                }
                           
                let verifcation = Self::verify_ops(&vectors, operations);
                if verifcation.is_err() {
                    return Err((verifcation.unwrap_err(), vectors));
                }
                
                let (any_complex_ops, final_number_space) = verifcation.unwrap();
            
                if operations.len() == 0
                {
                    return Ok(vectors);
                }
                
                // All vectors are required to have the same length
                let first_vec_len = vectors[0].points();
                let mut has_errors = false;
                for v in &vectors {
                    if v.points() != first_vec_len {
                        has_errors = true;
                    }
                }
                
                if has_errors {
                    return Err((ErrorReason::InvalidNumberOfArgumentsForCombinedOp, vectors));
                }
                
                // If the vectors needs to be complex at some point during the
                // calculation the transform them to complex right away.
                // This might be unnecessary in some cases, but covering
                // complex/real mixed cases will cause more implementation effort
                // later in the process so we better keep it simple for now.
                if any_complex_ops {
                    let mut complex_vectors = Vec::with_capacity(vectors.len());
                    for _ in 0..vectors.len() {
                        let vector = vectors.pop().unwrap();
                        let as_complex = 
                            if vector.is_complex() { vector }
                            else { vector.to_complex().unwrap() };
                        complex_vectors.push(as_complex);
                    }
                    
                    complex_vectors.reverse();
                    vectors = complex_vectors;
                }
                
                let (vectorization_length, 
                     multicore_settings,
                     scalar_length) =
                    {
                        let first = &vectors[0];
                        let data_length = first.len();
                        let alloc_len = first.allocated_len();
                        let rounded_len = round_len(data_length);
                        if rounded_len <= alloc_len {
                            (rounded_len, first.multicore_settings, 0)
                        }
                        else {
                            let scalar_length = data_length % $reg::len();
                            (data_length - scalar_length, first.multicore_settings, scalar_length)
                        }
                    };
                
                let complexity = if operations.len() > 5 { Complexity::Large } else { Complexity::Medium };
                {
                    let mut array: Vec<&mut [$data_type]> = vectors.iter_mut().map(|v| {
                        let len = v.len();
                        &mut v.data[0..len]
                    }).collect();
                    let range = Range { start: 0, end: vectorization_length };
                    if any_complex_ops {
                        Chunk::execute_partial_multidim(
                            complexity, &multicore_settings,
                            &mut array, range, $reg::len(), 
                            (operations, first_vec_len), 
                            Self::perform_complex_operations_par);
                    }
                    else {
                        Chunk::execute_partial_multidim(
                            complexity, &multicore_settings,
                            &mut array, range, $reg::len(), 
                            (operations, first_vec_len), 
                            Self::perform_real_operations_par);   
                    }
                }
                
                if scalar_length > 0 {
                    let mut last_elems = Vec::with_capacity(vectors.len());
                    for j in 0..vectors.len() {
                        let reg = $reg::splat(0.0);
                        let mut reg_array = reg.to_array();
                        for i in 0..scalar_length {
                            reg_array[i] = vectors[j].data[vectorization_length + i];
                        }
                        
                        last_elems.push($reg::from_array(reg_array));
                    }
                    
                    if any_complex_ops {
                        for operation in operations
                        {
                            PerformOperationSimd::<$data_type>::perform_complex_operation(
                                &mut last_elems, 
                                operation,
                                (vectorization_length / $reg::len() * 2),
                                first_vec_len);
                        }
                    }
                    else {
                        for operation in operations
                        {
                            PerformOperationSimd::<$data_type>::perform_real_operation(
                                &mut last_elems, 
                                operation,
                                (vectorization_length / $reg::len()),
                                first_vec_len);
                        }
                    }
                    
                    let mut j = 0;
                    for reg in last_elems {
                        let reg_array = reg.to_array();
                        for i in 0..scalar_length {
                            vectors[j].data[vectorization_length + i] = reg_array[i];
                        }
                        j += 1;
                    }
                }
                
                // In case we converted vectors at the beginning to complex
                // we might now need to convert them back to real.
                if any_complex_ops {
                    let mut correct_domain = Vec::with_capacity(vectors.len());
                    vectors.reverse();
                    for i in 0..vectors.len() {
                        let vector = vectors.pop().unwrap();
                        let right_domain = 
                            if final_number_space[i] { vector }
                            else { vector.to_real().unwrap() };
                        correct_domain.push(right_domain);
                    }
                    
                    vectors = correct_domain;
                }
                
                Ok (vectors)
=======
	macro_rules! add_multi_ops_impl {
	    ($data_type:ident, $reg:ident)
	     =>
	     {     
		/// An operation which can be prepared in advance and operates on two
		/// inputs and produces two outputs
		impl<TI1, TI2, TO1, TO2> PreparedOperation2<$data_type, TI1, TI2, TO1, TO2>
		    where TI1: ToIdentifier<$data_type> + DataVector<$data_type> + RededicateVector<GenericDataVector<$data_type>>, 
		    TI2: ToIdentifier<$data_type> + DataVector<$data_type> + RededicateVector<GenericDataVector<$data_type>>, 
		    TO1: ToIdentifier<$data_type> + DataVector<$data_type> + RededicateVector<GenericDataVector<$data_type>>, 
		    TO2: ToIdentifier<$data_type> + DataVector<$data_type> + RededicateVector<GenericDataVector<$data_type>>
		{
		    /// Adds new operations which will be executed with the next call to `exec`
		    /// 
		    /// As a background: The function `operation` will be executed immediatly. It only operated on `Identifier` types and these serve as
		    /// placeholder for vectors. Every operation done to an `Identifier`
		    /// is recorded and will be executed on vectors if `exec` is called.
		    pub fn add_ops<F, TN1, TN2>(self, operation: F) 
			-> PreparedOperation2<$data_type, TI1, TI2, TN1::Vector, TN2::Vector>
			where F: Fn(TO1::Identifier, TO2::Identifier) -> (TN1, TN2),
				 TN1: Identifier<$data_type>,
				 TN2: Identifier<$data_type>
			
		    {
			let mut ops = self.ops;
			let mut new_ops = Vec::new();
			let swap = 
			    {
				let counter = Arc::new(Mutex::new(0));
				let t1 = TO1::Identifier::new(if self.swap { ARGUMENT2 } else { ARGUMENT1 }, counter.clone());
				let t2  = TO2::Identifier::new(if self.swap { ARGUMENT1 } else { ARGUMENT2 }, counter.clone());
				let (r1, r2) = operation(t1, t2);
				let r1arg = r1.get_arg();
				new_ops.append(&mut r1.get_ops());
				new_ops.append(&mut r2.get_ops());
				(r1arg == ARGUMENT2)
			    };
			 // In theory the sequence counter could overflow.
			 // In practice if we assume that the counter is increment 
			 // every microsecond than the program needs to run for 500,000
			 // years until an overflow occurs.
			 new_ops.sort_by(|a, b| a.0.cmp(&b.0));
			 for v in new_ops {
			    ops.push(v.1);
			 }
			 PreparedOperation2 
			 { 
			    a: PhantomData,
			    b: PhantomData, 
			    c: PhantomData,
			    d: PhantomData, 
			    ops: ops, 
			    swap: swap
			 }
		    }
		    
		    /// Executes all recorded operations on the input vectors.
		    pub fn exec(&self, a: TI1, b: TI2) -> result::Result<(TO1, TO2), (ErrorReason, TO1, TO2)> {
			// First "cast" the vectors to generic vectors. This is done with the
			// the rededicate trait since in contrast to the to_gen method it 
			// can be used in a generic context.
			
			let a: GenericDataVector<$data_type> = a.rededicate();
			let b: GenericDataVector<$data_type> = b.rededicate();
			let mut vec = Vec::new();
			vec.push(a);
			vec.push(b);
			
			// at this point we would execute all ops and cast the result to the right types
			let result = GenericDataVector::<$data_type>::perform_operations(vec, &self.ops);
			
			if result.is_err() {
			    let err = result.unwrap_err();
			    let reason = err.0;
			    let mut vec = err.1;
			    let b = vec.pop().unwrap();
			    let a = vec.pop().unwrap();
			    return Err((
				reason, 
				TO1::rededicate_from(b),
				TO2::rededicate_from(a)));
			}
			let mut vec = result.unwrap();
			let b = vec.pop().unwrap();
			let a = vec.pop().unwrap();
			
			// Convert back
			if self.swap {
			    Ok((TO1::rededicate_from(b), TO2::rededicate_from(a)))
			}
			else {
			    Ok((TO1::rededicate_from(a), TO2::rededicate_from(b)))
			}
		    }
		}

		/// An operation which can be prepared in advance and operates on one
		/// input and produces one output
		impl<TI1, TO1> PreparedOperation1<$data_type, TI1, TO1>
		    where TI1: ToIdentifier<$data_type> + DataVector<$data_type> + RededicateVector<GenericDataVector<$data_type>>,
			  TO1: ToIdentifier<$data_type> + DataVector<$data_type> + RededicateVector<GenericDataVector<$data_type>> {
		       
		    /// Extends the operation to operate on one more vector.
		    pub fn extend<TI2>(self) 
			-> PreparedOperation2<$data_type, TI1, TI2, TO1, TI2>
			where TI2: ToIdentifier<$data_type> {
			PreparedOperation2 
			{ 
			    a: PhantomData, 
			    b: PhantomData, 
			    c: PhantomData,
			    d: PhantomData, 
			    ops: self.ops, 
			    swap: false 
			}
		    }
		    
		    /// Adds new operations which will be executed with the next call to `exec`
		    /// 
		    /// As a background: The function `operation` will be executed immediatly. It only operated on `Identifier` types and these serve as
		    /// placeholder for vectors. Every operation done to an `Identifier`
		    /// is recorded and will be executed on vectors if `exec` is called.
		    pub fn add_ops<F, TN>(self, operation: F) 
			-> PreparedOperation1<$data_type, TI1, TN::Vector>
			where F: Fn(TO1::Identifier) -> TN,
				 TN: Identifier<$data_type>
			
		    {
			let mut ops = self.ops;
			let new_ops =
			{
			    let counter = Arc::new(Mutex::new(0));
			    let t1 = TO1::Identifier::new(ARGUMENT1, counter);
			    let r1 = operation(t1);
			    r1.get_ops()
			};
			 for v in new_ops {
			    ops.push(v.1);
			 }
			 PreparedOperation1 
			 { 
			    a: PhantomData,
			    b: PhantomData, 
			    ops: ops
			 }
		    }
		    
		    /// Executes all recorded operations on the input vectors.
		    pub fn exec(&self, a: TI1) -> result::Result<TO1, (ErrorReason, TO1)> {
			// First "cast" the vectors to generic vectors. This is done with the
			// the rededicate trait since in contrast to the to_gen method it 
			// can be used in a generic context.
					   
			let a: GenericDataVector<$data_type> = a.rededicate();
			
			let mut vec = Vec::new();
			vec.push(a);
			
			// at this point we would execute all ops and cast the result to the right types
			let result = GenericDataVector::<$data_type>::perform_operations(vec, &self.ops);
			
			if result.is_err() {
			    let err = result.unwrap_err();
			    let reason = err.0;
			    let mut vec = err.1;
			    let a = vec.pop().unwrap();
			    return Err((
				reason, 
				TO1::rededicate_from(a)));
			}
			let mut vec = result.unwrap();
			let a = vec.pop().unwrap();
			
			// Convert back
			Ok(TO1::rededicate_from(a))
		    }
		}
		
		add_complex_multi_ops_impl!($data_type, ComplexTimeIdentifier, RealTimeIdentifier);
		add_complex_multi_ops_impl!($data_type, ComplexFreqIdentifier, RealFreqIdentifier);
		add_complex_multi_ops_impl!($data_type, GenericDataIdentifier, GenericDataIdentifier);
		add_real_multi_ops_impl!($data_type, RealTimeIdentifier, ComplexTimeIdentifier);
		add_real_multi_ops_impl!($data_type, RealFreqIdentifier, ComplexFreqIdentifier);
		add_real_multi_ops_impl!($data_type, GenericDataIdentifier, GenericDataIdentifier);
		
		add_general_multi_ops_impl!($data_type, ComplexTimeIdentifier);
		add_general_multi_ops_impl!($data_type, ComplexFreqIdentifier);
		add_general_multi_ops_impl!($data_type, GenericDataIdentifier);
		add_general_multi_ops_impl!($data_type, RealTimeIdentifier);
		add_general_multi_ops_impl!($data_type, RealFreqIdentifier);

		/// Holds two vectors and records all operations which shall be done on the
		/// vectors. A call to `get` then runs all recorded operations on the vectors
		/// and returns them. See the modules description for why this can be beneficial.
		impl<TO1, TO2>  MultiOperation2<$data_type, TO1, TO2> 
		    where TO1: ToIdentifier<$data_type> + DataVector<$data_type> + RededicateVector<GenericDataVector<$data_type>>, 
			  TO2: ToIdentifier<$data_type> + DataVector<$data_type> + RededicateVector<GenericDataVector<$data_type>> {
		    /// Executes all recorded operations on the stored vector.
		    pub fn get(self) -> result::Result<(TO1, TO2), (ErrorReason, TO1, TO2)> {
			self.prepared_ops.exec(self.a, self.b)
		    }
		    
		    /// Adds new operations which will be executed with the next call to `get`
		    /// 
		    /// As a background: The function `operation` will be executed immediatly. It only operated on `Identifier` types and these serve as
		    /// placeholder for vectors. Every operation done to an `Identifier`
		    /// is recorded and will be executed on vectors if `get` is called.
		    pub fn add_ops<F, TN1, TN2>(self, operation: F) 
			-> MultiOperation2<$data_type, TN1::Vector, TN2::Vector>
			where F: Fn(TO1::Identifier, TO2::Identifier) -> (TN1, TN2),
				 TN1: Identifier<$data_type>,
				 TN2: Identifier<$data_type>
			
		    {
			let ops = self.prepared_ops.add_ops(operation);
			MultiOperation2 { a: self.a, b: self.b, prepared_ops: ops }
		    }
		}
		
		/// Holds a vector and records all operations which shall be done on the
		/// vector. A call to `get` then runs all recorded operations on the vector
		/// and returns it. See the modules description for why this can be beneficial.
		impl<TO>  MultiOperation1<$data_type, TO> 
		    where TO: ToIdentifier<$data_type> + DataVector<$data_type> + RededicateVector<GenericDataVector<$data_type>> {
		    
		    /// Executes all recorded operations on the stored vectors.
		    pub fn get(self) -> result::Result<(TO), (ErrorReason, TO)> {
			self.prepared_ops.exec(self.a)
		    }
		    
		    /// Adds new operations which will be executed with the next call to `get`
		    /// 
		    /// As a background: The function `operation` will be executed immediatly. It only operated on `Identifier` types and these serve as
		    /// placeholder for vectors. Every operation done to an `Identifier`
		    /// is recorded and will be executed on vectors if `get` is called.
		    
		    pub fn add_ops<F, TN>(self, operation: F) 
			-> MultiOperation1<$data_type, TN::Vector>
			where F: Fn(TO::Identifier) -> TN,
				 TN: Identifier<$data_type>
			
		    {
			let ops = self.prepared_ops.add_ops(operation);
			MultiOperation1 { a: self.a, prepared_ops: ops }
		    }
		    
		    /// Extends the operation to operate on one more vector.
		    pub fn extend<TI2>(self, vector: TI2) 
			-> MultiOperation2<$data_type, TO, TI2>
			where TI2: ToIdentifier<$data_type> + DataVector<$data_type> + RededicateVector<GenericDataVector<$data_type>>  {
			let ops: PreparedOperation2<$data_type, GenericDataVector<$data_type>, GenericDataVector<$data_type>, TO, TI2> =           
			     PreparedOperation2 
			     { 
				a: PhantomData,
				b: PhantomData, 
				c: PhantomData,
				d: PhantomData, 
				ops: self.prepared_ops.ops, 
				swap: false
			     };
			let a: GenericDataVector<$data_type> = self.a;
			let b: GenericDataVector<$data_type> = vector.rededicate();
			MultiOperation2 { a: a, b: b, prepared_ops: ops }
		    }
		}
		
		impl GenericDataVector<$data_type> {
		    fn perform_operations(mut vectors: Vec<Self>, operations: &[Operation<$data_type>])
			-> VecResult<Vec<Self>>
		    {
			if vectors.len() == 0
			{
			    return Err((ErrorReason::InvalidNumberOfArgumentsForCombinedOp, vectors));
			}
				   
			let verifcation = Self::verify_ops(&vectors, operations);
			if verifcation.is_err() {
			    return Err((verifcation.unwrap_err(), vectors));
			}
			
			let (any_complex_ops, final_number_space) = verifcation.unwrap();
		    
			if operations.len() == 0
			{
			    return Ok(vectors);
			}
			
			// All vectors are required to have the same length
			let first_vec_len = vectors[0].points();
			let mut has_errors = false;
			for v in &vectors {
			    if v.points() != first_vec_len {
				has_errors = true;
			    }
			}
			
			if has_errors {
			    return Err((ErrorReason::InvalidNumberOfArgumentsForCombinedOp, vectors));
			}
			
			// If the vectors needs to be complex at some point during the
			// calculation the transform them to complex right away.
			// This might be unnecessary in some cases, but covering
			// complex/real mixed cases will cause more implementation effort
			// later in the process so we better keep it simple for now.
			if any_complex_ops {
			    let mut complex_vectors = Vec::with_capacity(vectors.len());
			    for _ in 0..vectors.len() {
				let vector = vectors.pop().unwrap();
				let as_complex = 
				    if vector.is_complex() { vector }
				    else { vector.to_complex().unwrap() };
				complex_vectors.push(as_complex);
			    }
			    
			    complex_vectors.reverse();
			    vectors = complex_vectors;
			}
			
			let (vectorization_length, 
			     multicore_settings,
			     scalar_length) =
			    {
				let first = &vectors[0];
				let data_length = first.len();
				let alloc_len = first.allocated_len();
				let rounded_len = round_len(data_length);
				if rounded_len <= alloc_len {
				    (rounded_len, first.multicore_settings, 0)
				}
				else {
				    let scalar_length = data_length % $reg::len();
				    (data_length - scalar_length, first.multicore_settings, scalar_length)
				}
			    };
			if vectorization_length > 0 {
				let complexity = if operations.len() > 5 { Complexity::Large } else { Complexity::Medium };
				{
				    let mut array: Vec<&mut [$data_type]> = vectors.iter_mut().map(|v| {
					let len = v.len();
					&mut v.data[0..len]
				    }).collect();
				    if any_complex_ops {
					Chunk::execute_partial_multidim(
					    complexity, &multicore_settings,
					    &mut array, vectorization_length, $reg::len(), 
					    (operations, first_vec_len), 
					    Self::perform_complex_operations_par);
				    }
				    else {
					Chunk::execute_partial_multidim(
					    complexity, &multicore_settings,
					    &mut array, vectorization_length, $reg::len(), 
					    (operations, first_vec_len), 
					    Self::perform_real_operations_par);   
				    }
				}
>>>>>>> 5c472545
            }

			if scalar_length > 0 {
			    let mut last_elems = Vec::with_capacity(vectors.len());
			    for j in 0..vectors.len() {
				let reg = $reg::splat(0.0);
				let mut reg_array = reg.to_array();
				for i in 0..scalar_length {
				    reg_array[i] = vectors[j].data[vectorization_length + i];
				}
				
				last_elems.push($reg::from_array(reg_array));
			    }
			    
			    if any_complex_ops {
				for operation in operations
				{
				    PerformOperationSimd::<$data_type>::perform_complex_operation(
					&mut last_elems, 
					operation,
					(vectorization_length / $reg::len() * 2),
					first_vec_len);
				}
			    }
			    else {
				for operation in operations
				{
				    PerformOperationSimd::<$data_type>::perform_real_operation(
					&mut last_elems, 
					operation,
					(vectorization_length / $reg::len()),
					first_vec_len);
				}
			    }
			    
			    let mut j = 0;
			    for reg in last_elems {
				let reg_array = reg.to_array();
				for i in 0..scalar_length {
				    vectors[j].data[vectorization_length + i] = reg_array[i];
				}
				j += 1;
			    }
			}
			
			// In case we converted vectors at the beginning to complex
			// we might now need to convert them back to real.
			if any_complex_ops {
			    let mut correct_domain = Vec::with_capacity(vectors.len());
			    vectors.reverse();
			    for i in 0..vectors.len() {
				let vector = vectors.pop().unwrap();
				let right_domain = 
				    if final_number_space[i] { vector }
				    else { vector.to_real().unwrap() };
				correct_domain.push(right_domain);
			    }
			    
			    vectors = correct_domain;
			}
			
			Ok (vectors)
		    }
		    
		    fn perform_complex_operations_par(
			array: &mut Vec<&mut [$data_type]>, 
			range: Range<usize>,
			arguments: (&[Operation<$data_type>], usize))
		    {
			let (operations, points) = arguments;
			let mut regs: Vec<&mut [$reg]> = 
			    array.iter_mut()
				.map(|a|$reg::array_to_regs_mut(a))
				.collect();
			let mut vectors = Vec::with_capacity(regs.len());
			for j in 0..regs.len() {
			   vectors.push(regs[j][0]);
			}
		    
			let reg_len = $reg::len() / 2;
			let mut index = range.start / 2;
			for i in 0..regs[0].len()
			{ 
			    for j in 0..regs.len() {
				unsafe {
				    let elem = vectors.get_unchecked_mut(j);
				    *elem = *regs.get_unchecked(j).get_unchecked(i);
				}
			    }
			
			    for operation in operations
			    {
				PerformOperationSimd::<$data_type>::perform_complex_operation(
				    &mut vectors, 
				    operation,
				    index,
				    points);
			    }
			    
			    for j in 0..regs.len() {
				unsafe {
				    let elem = regs.get_unchecked_mut(j).get_unchecked_mut(i);
				    *elem = *vectors.get_unchecked(j);
				}
			    }
			    
			    index += reg_len;
			}
		    }
		    
		    fn perform_real_operations_par(
			array: &mut Vec<&mut [$data_type]>,
			range: Range<usize>,
			arguments: (&[Operation<$data_type>], usize))
		    {
			let (operations, points) = arguments;
			let mut regs: Vec<&mut [$reg]> = 
			    array.iter_mut()
				.map(|a|$reg::array_to_regs_mut(a))
				.collect();
			let mut vectors = Vec::with_capacity(regs.len());
			for j in 0..regs.len() {
			   vectors.push(regs[j][0]);
                }
            
                let reg_len = $reg::len();
                let mut index = range.start;
                for i in 0..regs[0].len()
                { 
                    for j in 0..regs.len() {
                        unsafe {
                            let elem = vectors.get_unchecked_mut(j);
                            *elem = *regs.get_unchecked(j).get_unchecked(i);
                        }
                    }
                
                    for operation in operations
                    {
                        PerformOperationSimd::<$data_type>::perform_real_operation(
                            &mut vectors, 
                            operation,
                            index,
                            points);
                    }
                    
                    for j in 0..regs.len() {
                        unsafe {
                            let elem = regs.get_unchecked_mut(j).get_unchecked_mut(i);
                            *elem = *vectors.get_unchecked(j);
                        }
                    }
                    
                    index += reg_len;
                }
            }
            
            fn verify_ops(vectors: &[Self], operations: &[Operation<$data_type>]) -> Result<(bool, Vec<bool>), ErrorReason> {
                let mut complex: Vec<bool> = vectors.iter().map(|v|v.is_complex()).collect();
                let max_arg_num =  vectors.len();
                let mut complex_at_any_moment = complex.clone();
                for op in operations {
                    let index = get_argument(op);
                    
                    if index >= max_arg_num {
                        return Err(ErrorReason::InvalidNumberOfArgumentsForCombinedOp);
                    }
                    
                    let eval = evaluate_number_space_transition(complex[index], op);
                    let complex_after_op = match eval {
                        Err(reason) => { return Err(reason) }
                        Ok(new_complex) => { new_complex }
                    };
                    
                    complex[index] = complex_after_op;
                    if complex_after_op {
                        complex_at_any_moment[index] = complex_after_op;
                    }
                }
                
                Ok((complex_at_any_moment.iter().any(|c|*c), complex))
            }
        }
     }
}        
add_multi_ops_impl!(f32, Reg32);
add_multi_ops_impl!(f64, Reg64);

impl<T> PreparedOperation1<
    T, 
    GenericDataVector<T>, GenericDataVector<T>>
            where T: RealNumber
{
    /// Allows to directly push an `Operation` enum to a `PreparedOperation1`.
    /// This mainly exists as interop between Rust and other languages.
    pub fn add_enum_op(&mut self, op: Operation<T>) {
        self.ops.push(op);
    }
}

impl<T> PreparedOperation2<
    T, 
    GenericDataVector<T>, GenericDataVector<T>, 
    GenericDataVector<T>, GenericDataVector<T>>
            where T: RealNumber
{
    /// Allows to directly push an `Operation` enum to a `PreparedOperation2`.
    /// This mainly exists as interop between Rust and other languages.
    pub fn add_enum_op(&mut self, op: Operation<T>) {
        self.ops.push(op);
    }
}

impl<T> MultiOperation2<
    T, 
    GenericDataVector<T>, GenericDataVector<T>>
            where T: RealNumber
{
    /// Allows to directly push an `Operation` enum to a `MultiOperation2`.
    /// This mainly exists as interop between Rust and other languages.
    pub fn add_enum_op(&mut self, op: Operation<T>) {
        self.prepared_ops.add_enum_op(op);
    }
}

impl<T> MultiOperation1<
    T, 
    GenericDataVector<T>>
            where T: RealNumber
{
    /// Allows to directly push an `Operation` enum to a `MultiOperation1`.
    /// This mainly exists as interop between Rust and other languages.
    pub fn add_enum_op(&mut self, op: Operation<T>) {
        self.prepared_ops.add_enum_op(op);
    }
}

/// Prepares an operation with one input and one output.
pub fn prepare1<T, A>()
    -> PreparedOperation1<T, A, A> 
    where 
        T: RealNumber,
        A: ToIdentifier<T> {
    PreparedOperation1 
         { 
            a: PhantomData,
            b: PhantomData, 
            ops: Vec::new()
         }
}

/// Prepares an operation with two inputs and two outputs.
pub fn prepare2<T, A, B>()
    -> PreparedOperation2<T, A, B, A, B> 
    where 
        T: RealNumber,
        A: ToIdentifier<T>, 
        B: ToIdentifier<T> {
    PreparedOperation2 
         { 
            a: PhantomData,
            b: PhantomData, 
            c: PhantomData,
            d: PhantomData, 
            ops: Vec::new(), 
            swap: false
         }
}

/// Creates a new multi operation for one vectors.
pub fn multi_ops1<T, A>(a: A)
    -> MultiOperation1<T, A>
    where 
        T: RealNumber,
        A: ToIdentifier<T> + DataVector<T> + RededicateVector<GenericDataVector<T>> {
    let ops: PreparedOperation1<T, GenericDataVector<T>, A> =           
         PreparedOperation1 
         { 
            a: PhantomData,
            b: PhantomData, 
            ops: Vec::new()
         };
    let a: GenericDataVector<T> = a.rededicate();
    MultiOperation1 { a: a, prepared_ops: ops }
}


/// Creates a new multi operation for two vectors.
pub fn multi_ops2<T, A, B>(a: A, b: B)
    -> MultiOperation2<T, A, B>
    where 
        T: RealNumber,
        A: ToIdentifier<T> + DataVector<T> + RededicateVector<GenericDataVector<T>>, 
        B: ToIdentifier<T> + DataVector<T> + RededicateVector<GenericDataVector<T>> {
    let ops: PreparedOperation2<T, GenericDataVector<T>, GenericDataVector<T>, A, B> =           
         PreparedOperation2 
         { 
            a: PhantomData,
            b: PhantomData, 
            c: PhantomData,
            d: PhantomData, 
            ops: Vec::new(), 
            swap: false
         };
    let a: GenericDataVector<T> = a.rededicate();
    let b: GenericDataVector<T> = b.rededicate();
    MultiOperation2 { a: a, b: b, prepared_ops: ops }
}

#[cfg(test)]
mod tests {
    use super::super::*;
    use super::*;
    use num::complex::Complex32;

    #[test]
    fn multi_ops_construction()
    {
        // This test case tests mainly the syntax and less the 
        // runtime results.
        let array = [1.0, 2.0, 3.0, 4.0, 5.0, 6.0, 7.0, 8.0];
        let a = RealTimeVector32::from_array(&array);
        let b = RealTimeVector32::from_array(&array);
        
        let ops = multi_ops2(a, b);
        let ops = ops.add_ops(|a, b| (a, b));
        let (a, _) = ops.get().unwrap();
        
        assert_eq!(a.data, [1.0, 2.0, 3.0, 4.0, 5.0, 6.0, 7.0, 8.0]);
    }
    
    #[test]
    fn prepared_ops_construction()
    {
        // This test case tests mainly the syntax and less the 
        // runtime results.
        let ops = prepare2::<f32, RealTimeVector32, RealTimeVector32>();
        let ops = ops.add_ops(|a, b| (a, b));
        
        let array = [1.0, 2.0, 3.0, 4.0, 5.0, 6.0, 7.0, 8.0];
        let a = RealTimeVector32::from_array(&array);
        let b = RealTimeVector32::from_array(&array);
        let (a, _) = ops.exec(a, b).unwrap();
        
        assert_eq!(a.data, [1.0, 2.0, 3.0, 4.0, 5.0, 6.0, 7.0, 8.0]);
    }
    
    #[test]
    fn swapping()
    {
        let ops = prepare2::<f32, ComplexTimeVector32, RealTimeVector32>();
        let ops = ops.add_ops(|a, b| (a, b));
        
        let array = [1.0, 2.0, 3.0, 4.0, 5.0, 6.0, 7.0, 8.0];
        let a = ComplexTimeVector32::from_interleaved(&array);
        let b = RealTimeVector32::from_array(&array);
        assert_eq!(a.is_complex(), true);
        let (a, b) = ops.exec(a, b).unwrap();
        // Check the compile time types with the assignments
        let c: ComplexTimeVector32 = a; 
        let d: RealTimeVector32 = b;
        assert_eq!(c.is_complex(), true);
        assert_eq!(d.is_complex(), false);
        assert_eq!(d.len(), 8);
        
        let ops = ops.add_ops(|a, b| (b, a));
        let a = ComplexTimeVector32::from_interleaved(&array);
        let b = RealTimeVector32::from_array(&array);
        assert_eq!(a.is_complex(), true);
        let (b, a) = ops.exec(a, b).unwrap();
        // Check the compile time types with the assignments
        let c: ComplexTimeVector32 = a; 
        let d: RealTimeVector32 = b;
        assert_eq!(c.is_complex(), true);
        assert_eq!(d.is_complex(), false);
        assert_eq!(d.len(), 8);
    }
    
    #[test]
    fn swap_twice()
    {
        let ops = prepare2::<f32, ComplexTimeVector32, RealTimeVector32>();
        let ops = ops.add_ops(|a, b| (b, a));
        let ops = ops.add_ops(|a, b| (b, a));
                
        let array = [1.0, 2.0, 3.0, 4.0, 5.0, 6.0, 7.0, 8.0];
        let a = ComplexTimeVector32::from_interleaved(&array);
        let b = RealTimeVector32::from_array(&array);
        assert_eq!(a.is_complex(), true);
        let (a, b) = ops.exec(a, b).unwrap();
        // Check the compile time types with the assignments
        let c: ComplexTimeVector32 = a; 
        let d: RealTimeVector32 = b;
        assert_eq!(c.is_complex(), true);
        assert_eq!(d.is_complex(), false);
        assert_eq!(d.len(), 8);
    }
    
    #[test]
    fn complex_operation_on_real_vector()
    {
        let array = [1.0, 2.0, 3.0, 4.0, 5.0, 6.0, 7.0, 8.0];
        let a = DataVector32::from_array(false, DataVectorDomain::Time, &array);
        let b = DataVector32::from_array(false, DataVectorDomain::Time, &array);
        
        let ops = multi_ops2(a, b);
        let ops = ops.add_ops(|a, b| (b.magnitude(), a));
        let res = ops.get();
        assert!(res.is_err());
    }
    
    #[test]
    fn simple_operation()
    {
        let ops = prepare2::<f32, ComplexTimeVector32, RealTimeVector32>();
        let ops = ops.add_ops(|a, b| (b.abs(), a));
        let ops = ops.add_ops(|a, b| (b, a.abs()));
                
        let array = [1.0, 2.0, -3.0, 4.0, -5.0, 6.0, -7.0, 8.0,
                     1.0, -2.0, 3.0, 4.0, 5.0, -6.0, -7.0, 8.0];
        let a = ComplexTimeVector32::from_interleaved(&array);
        let array = [-11.0, 12.0, -13.0, 14.0, -15.0, 16.0, -17.0, 18.0];
        let b = RealTimeVector32::from_array(&array);
        assert_eq!(a.is_complex(), true);
        let (a, b) = ops.exec(a, b).unwrap();
        assert_eq!(a.is_complex(), true);
        assert_eq!(b.is_complex(), false);
        let expected = [1.0, 2.0, -3.0, 4.0, -5.0, 6.0, -7.0, 8.0,
                     1.0, -2.0, 3.0, 4.0, 5.0, -6.0, -7.0, 8.0];
        assert_eq!(a.data(), &expected);   
        let expected = [11.0, 12.0, 13.0, 14.0, 15.0, 16.0, 17.0, 18.0];
        assert_eq!(b.data(), &expected);            
    }
    
    /// Same as `simple_operation` but the arguments are passed in reversed order.
    #[test]
    fn simple_operation2()
    {
        let ops = prepare2::<f32, RealTimeVector32, ComplexTimeVector32>();
        let ops = ops.add_ops(|a, b| (b, a.abs()));
        let ops = ops.add_ops(|a, b| (b.abs(), a));
                
        let array = [1.0, 2.0, -3.0, 4.0, -5.0, 6.0, -7.0, 8.0,
                     1.0, -2.0, 3.0, 4.0, 5.0, -6.0, -7.0, 8.0];
        let a = ComplexTimeVector32::from_interleaved(&array);
        let array = [-11.0, 12.0, -13.0, 14.0, -15.0, 16.0, -17.0, 18.0];
        let b = RealTimeVector32::from_array(&array);
        assert_eq!(a.is_complex(), true);
        let (b, a) = ops.exec(b, a).unwrap();
        assert_eq!(a.is_complex(), true);
        assert_eq!(b.is_complex(), false);
        let expected = [1.0, 2.0, -3.0, 4.0, -5.0, 6.0, -7.0, 8.0,
                     1.0, -2.0, 3.0, 4.0, 5.0, -6.0, -7.0, 8.0];
        assert_eq!(a.data(), &expected);   
        let expected = [11.0, 12.0, 13.0, 14.0, 15.0, 16.0, 17.0, 18.0];
        assert_eq!(b.data(), &expected);            
    }
    
    #[test]
    fn map_inplace_real_test()
    {
        let array = [1.0, 2.0, 3.0, 4.0];
        let a = RealTimeVector32::from_array(&array);
        let ops = multi_ops1(a);
        let ops = ops.add_ops(|a|a.map_inplace_real(|v,i|v * i as f32));
        let a = ops.get().unwrap();
        let expected = [0.0, 2.0, 6.0, 12.0];
        assert_eq!(a.data(), &expected); 
    }
    
    /// This test checks mainly if the closure we store in the Operation enum
    /// can still reference its scope.
    #[test]
    fn multiply_linear_test()
    {
        let array = [1.0, 2.0, 3.0, 4.0];
        let a = RealTimeVector32::from_array(&array);
        let a = multiply_linear(a, 0.5);
        let expected = [0.0, 1.0, 3.0, 6.0];
        assert_eq!(a.data(), &expected); 
    }
    
    fn multiply_linear(a: RealTimeVector32, fac: f32) -> RealTimeVector32 {
        let ops = multi_ops1(a);
        let ops = ops.add_ops(|a|a.map_inplace_real(|v,i|v * i as f32 * fac));
        ops.get().unwrap()
    }
    
    #[test]
    fn map_inplace_complex_test()
    {
        let array = [1.0, 2.0, 3.0, 4.0, 5.0, 6.0];
        let a = ComplexTimeVector32::from_interleaved(&array);
        let ops = multi_ops1(a);
        let ops = ops.add_ops(|a|a.map_inplace_complex(|v,i|v * Complex32::new(i as f32, 0.0)));
        let a = ops.get().unwrap();
        let expected = [0.0, 0.0, 3.0, 4.0, 10.0, 12.0];
        assert_eq!(a.data(), &expected); 
    }
}
<|MERGE_RESOLUTION|>--- conflicted
+++ resolved
@@ -1,2098 +1,1500 @@
-	use std::marker::PhantomData;
-	use std::result;
-	use std::ops::Range;
-	use super::super::RealNumber;
-	use super::{
-	    round_len,
-	    DataVector,
-	    VecResult,
-	    ErrorReason,
-	    RealTimeVector,
-	    ComplexTimeVector,
-	    RealFreqVector,
-	    ComplexFreqVector,
-	    RealVectorOps,
-	    ComplexVectorOps,
-	    GenericDataVector,
-	    RededicateVector};  
-	use super::operations_enum::{
-	    Operation,
-	    evaluate_number_space_transition,
-	    get_argument,
-	    PerformOperationSimd};
-	use multicore_support::{Chunk, Complexity};
-	use simd_extensions::{Simd, Reg32, Reg64};
-	use num::Complex;
-	use std::sync::{Arc, Mutex};
-
-	const ARGUMENT1: usize = 0;
-	const ARGUMENT2: usize = 1;
-
-	/// Trait which defines the relation between a vector
-	/// and an identifier. 
-	pub trait ToIdentifier<T>
-	    where T: RealNumber 
-	{
-	    type Identifier: Identifier<T>;
-	}
-
-	/// An identifier is just a placeholder for a vector
-	/// used to ensure already at compile time that operations are valid.
-	pub trait Identifier<T> : Sized
-	    where T: RealNumber 
-	{
-	    type Vector: DataVector<T> + ToIdentifier<T>;
-	    fn get_arg(&self) -> usize;
-	    fn get_ops(self) -> Vec<(u64, Operation<T>)>;
-	    fn new(arg: usize, counter: Arc<Mutex<u64>>) -> Self;
-	    fn new_ops(ops: Vec<(u64, Operation<T>)>, arg: usize, counter: Arc<Mutex<u64>>) -> Self;
-	}
-
-<<<<<<< HEAD
-/// Operations for complex vectors which can be used in combination 
-/// with multi ops or prepared ops. For a documentation of the specific operations
-/// see [`ComplexVectorOps`](../trait.ComplexVectorOps.html).
-pub trait ComplexIdentifier<T> : Identifier<T>
-    where T: RealNumber 
-{
-    type RealPartner;
-    /// See [`ComplexVectorOps`](../trait.ComplexVectorOps.html#tymethod.complex_offset).
-    fn complex_offset(self, offset: Complex<T>) -> Self;
-    /// See [`ComplexVectorOps`](../trait.ComplexVectorOps.html#tymethod.complex_scale).
-    fn complex_scale(self, factor: Complex<T>) -> Self;
-    /// See [`ComplexVectorOps`](../trait.ComplexVectorOps.html#tymethod.magnitude).
-    fn magnitude(self) -> Self::RealPartner;
-    /// See [`ComplexVectorOps`](../trait.ComplexVectorOps.html#tymethod.magnitude_squared).
-    fn magnitude_squared(self) -> Self::RealPartner;
-    /// See [`ComplexVectorOps`](../trait.ComplexVectorOps.html#tymethod.conj).
-    fn conj(self) -> Self;
-    /// See [`ComplexVectorOps`](../trait.ComplexVectorOps.html#tymethod.to_real).
-    fn to_real(self) -> Self::RealPartner;
-    /// See [`ComplexVectorOps`](../trait.ComplexVectorOps.html#tymethod.to_imag).
-    fn to_imag(self) -> Self::RealPartner;
-    /// See [`ComplexVectorOps`](../trait.ComplexVectorOps.html#tymethod.phase).
-    fn phase(self) -> Self::RealPartner;
-    /// See [`ComplexVectorOps`](../trait.ComplexVectorOps.html#tymethod.multiply_complex_exponential).
-    fn multiply_complex_exponential(self, a: T, b: T) -> Self;
-    /// See [`ComplexVectorOps`](../trait.ComplexVectorOps.html#tymethod.map_inplace_complex).
-    fn map_inplace_complex<F>(self, f: F) -> Self
-        where F: Fn(Complex<T>, usize) -> Complex<T> + Send + Sync;
-}
-
-/// Operations for real vectors which can be used on combination 
-/// with multi ops or prepared ops. For a documentation of the specific operations
-/// see [`RealVectorOps`](../trait.RealVectorOps.html).
-pub trait RealIdentifier<T> : Identifier<T>
-    where T: RealNumber 
-{
-    type ComplexPartner;
-    /// See [`RealVectorOps`](../trait.RealVectorOps.html#tymethod.real_offset).
-    fn real_offset(self, offset: T) -> Self;
-    /// See [`RealVectorOps`](../trait.RealVectorOps.html#tymethod.real_scale).
-    fn real_scale(self, factor: T) -> Self;
-    /// See [`RealVectorOps`](../trait.RealVectorOps.html#tymethod.abs).
-    fn abs(self) -> Self;
-    /// See [`RealVectorOps`](../trait.RealVectorOps.html#tymethod.to_complex).
-    fn to_complex(self) -> Self::ComplexPartner;
-    /// See [`RealVectorOps`](../trait.RealVectorOps.html#tymethod.map_inplace_real).
-    fn map_inplace_real<F>(self, f: F) -> Self
-        where F: Fn(T, usize) -> T + Send + Sync;
-}
-
-/// Operations for all kind of vectors which can be used in combination 
-/// with multi ops or prepared ops. For a documentation of the specific operations
-/// see [`GenericVectorOps`](../trait.GenericVectorOps.html).
-pub trait GeneralIdentifier<T> : Identifier<T>
-    where T: RealNumber 
-{
-    /// See [`GenericVectorOps`](../trait.GenericVectorOps.html#tymethod.add_vector).
-    fn add_vector(self, summand: &Self) -> Self;
-    /// See [`GenericVectorOps`](../trait.GenericVectorOps.html#tymethod.subtract_vector).
-    fn subtract_vector(self, subtrahend: &Self) -> Self;
-    /// See [`GenericVectorOps`](../trait.GenericVectorOps.html#tymethod.multiply_vector).
-    fn multiply_vector(self, factor: &Self) -> Self;
-    /// See [`GenericVectorOps`](../trait.GenericVectorOps.html#tymethod.divide_vector).
-    fn divide_vector(self, divisor: &Self) -> Self;
-    /// See [`GenericVectorOps`](../trait.GenericVectorOps.html#tymethod.sqrt).
-    fn sqrt(self) -> Self;
-    /// See [`GenericVectorOps`](../trait.GenericVectorOps.html#tymethod.square).
-    fn square(self) -> Self;
-    /// See [`GenericVectorOps`](../trait.GenericVectorOps.html#tymethod.root).
-    fn root(self, degree: T) -> Self;
-    /// See [`GenericVectorOps`](../trait.GenericVectorOps.html#tymethod.powf).
-    fn powf(self, exponent: T) -> Self;
-    /// See [`GenericVectorOps`](../trait.GenericVectorOps.html#tymethod.ln).
-    fn ln(self) -> Self;
-    /// See [`GenericVectorOps`](../trait.GenericVectorOps.html#tymethod.exp).
-    fn exp(self) -> Self;
-    /// See [`GenericVectorOps`](../trait.GenericVectorOps.html#tymethod.log).;
-    fn log(self, base: T) -> Self;
-    /// See [`GenericVectorOps`](../trait.GenericVectorOps.html#tymethod.expf).
-    fn expf(self, base: T) -> Self;
-    /// See [`GenericVectorOps`](../trait.GenericVectorOps.html#tymethod.sin).
-    fn sin(self) -> Self;
-    /// See [`GenericVectorOps`](../trait.GenericVectorOps.html#tymethod.cos).
-    fn cos(self) -> Self;
-    /// See [`GenericVectorOps`](../trait.GenericVectorOps.html#tymethod.tan).
-    fn tan(self) -> Self;
-    /// See [`GenericVectorOps`](../trait.GenericVectorOps.html#tymethod.asin).
-    fn asin(self) -> Self;
-    /// See [`GenericVectorOps`](../trait.GenericVectorOps.html#tymethod.acos).
-    fn acos(self) -> Self;
-    /// See [`GenericVectorOps`](../trait.GenericVectorOps.html#tymethod.atan).
-    fn atan(self) -> Self;
-    /// See [`GenericVectorOps`](../trait.GenericVectorOps.html#tymethod.sinh).
-    fn sinh(self) -> Self;
-    /// See [`GenericVectorOps`](../trait.GenericVectorOps.html#tymethod.cosh).
-    fn cosh(self) -> Self;
-    /// See [`GenericVectorOps`](../trait.GenericVectorOps.html#tymethod.tanh).
-    fn tanh(self) -> Self;
-    /// See [`GenericVectorOps`](../trait.GenericVectorOps.html#tymethod.asinh).
-    fn asinh(self) -> Self;
-    /// See [`GenericVectorOps`](../trait.GenericVectorOps.html#tymethod.acosh).
-    fn acosh(self) -> Self;
-    /// See [`GenericVectorOps`](../trait.GenericVectorOps.html#tymethod.atanh).
-    fn atanh(self) -> Self;
-    /// Copies data from another vector.
-    fn clone_from(self, &Self) -> Self;
-    
-    /// Adds its length to the vector elements
-    /// # Example
-    ///
-    /// ```
-    /// use basic_dsp::*;
-    /// use basic_dsp::combined_ops::*;    
-    /// let complex = ComplexTimeVector32::from_interleaved(&[1.0, 2.0, 3.0, 4.0]);
-    /// let ops = multi_ops1(complex);
-    /// let ops = ops.add_ops(|v|v.add_points());
-    /// let complex = ops.get().expect("Ignoring error handling in examples");
-    /// assert_eq!([3.0, 2.0, 5.0, 4.0], complex.data());
-    /// ```
-    fn add_points(self) -> Self;
-    
-    /// Subtracts its length from the vector elements
-    /// # Example
-    ///
-    /// ```
-    /// use basic_dsp::*;
-    /// use basic_dsp::combined_ops::*;    
-    /// let complex = ComplexTimeVector32::from_interleaved(&[3.0, 2.0, 5.0, 4.0]);
-    /// let ops = multi_ops1(complex);
-    /// let ops = ops.add_ops(|v|v.sub_points());
-    /// let complex = ops.get().expect("Ignoring error handling in examples");
-    /// assert_eq!([1.0, 2.0, 3.0, 4.0], complex.data());
-    /// ```
-    fn sub_points(self) -> Self;
-    
-    /// divides the vector elements by its length
-    /// Subtracts its length from the vector elements
-    /// # Example
-    ///
-    /// ```
-    /// use basic_dsp::*;
-    /// use basic_dsp::combined_ops::*;    
-    /// let complex = ComplexTimeVector32::from_interleaved(&[2.0, 4.0, 6.0, 8.0]);
-    /// let ops = multi_ops1(complex);
-    /// let ops = ops.add_ops(|v|v.div_points());
-    /// let complex = ops.get().expect("Ignoring error handling in examples");
-    /// assert_eq!([1.0, 2.0, 3.0, 4.0], complex.data());
-    /// ```
-    fn div_points(self) -> Self;
-    
-    /// Multiplies the vector elements with its length
-    /// # Example
-    ///
-    /// ```
-    /// use basic_dsp::*;
-    /// use basic_dsp::combined_ops::*;    
-    /// let complex = ComplexTimeVector32::from_interleaved(&[1.0, 2.0, 3.0, 4.0]);
-    /// let ops = multi_ops1(complex);
-    /// let ops = ops.add_ops(|v|v.mul_points());
-    /// let complex = ops.get().expect("Ignoring error handling in examples");
-    /// assert_eq!([2.0, 4.0, 6.0, 8.0], complex.data());
-    fn mul_points(self) -> Self;
-}
-=======
-	/// Operations for complex vectors which can be used in combination 
-	/// with multi ops or prepared ops. For a dcoumentation of the specific operations
-	/// see [`ComplexVectorOps`](../trait.ComplexVectorOps.html).
-	pub trait ComplexIdentifier<T> : Identifier<T>
-	    where T: RealNumber 
-	{
-	    type RealPartner;
-	    /// See [`ComplexVectorOps`](../trait.ComplexVectorOps.html#tymethod.complex_offset).
-	    fn complex_offset(self, offset: Complex<T>) -> Self;
-	    /// See [`ComplexVectorOps`](../trait.ComplexVectorOps.html#tymethod.complex_scale).
-	    fn complex_scale(self, factor: Complex<T>) -> Self;
-	    /// See [`ComplexVectorOps`](../trait.ComplexVectorOps.html#tymethod.magnitude).
-	    fn magnitude(self) -> Self::RealPartner;
-	    /// See [`ComplexVectorOps`](../trait.ComplexVectorOps.html#tymethod.magnitude_squared).
-	    fn magnitude_squared(self) -> Self::RealPartner;
-	    /// See [`ComplexVectorOps`](../trait.ComplexVectorOps.html#tymethod.conj).
-	    fn conj(self) -> Self;
-	    /// See [`ComplexVectorOps`](../trait.ComplexVectorOps.html#tymethod.to_real).
-	    fn to_real(self) -> Self::RealPartner;
-	    /// See [`ComplexVectorOps`](../trait.ComplexVectorOps.html#tymethod.to_imag).
-	    fn to_imag(self) -> Self::RealPartner;
-	    /// See [`ComplexVectorOps`](../trait.ComplexVectorOps.html#tymethod.phase).
-	    fn phase(self) -> Self::RealPartner;
-	    /// See [`ComplexVectorOps`](../trait.ComplexVectorOps.html#tymethod.multiply_complex_exponential).
-	    fn multiply_complex_exponential(self, a: T, b: T) -> Self;
-	    /// See [`ComplexVectorOps`](../trait.ComplexVectorOps.html#tymethod.map_inplace_complex).
-	    fn map_inplace_complex<F>(self, f: F) -> Self
-		where F: Fn(Complex<T>, usize) -> Complex<T> + Send + Sync;
-	}
-
-	/// Operations for real vectors which can be used on combination 
-	/// with multi ops or prepared ops. For a dcoumentation of the specific operations
-	/// see [`RealVectorOps`](../trait.RealVectorOps.html).
-	pub trait RealIdentifier<T> : Identifier<T>
-	    where T: RealNumber 
-	{
-	    type ComplexPartner;
-	    /// See [`RealVectorOps`](../trait.RealVectorOps.html#tymethod.real_offset).
-	    fn real_offset(self, offset: T) -> Self;
-	    /// See [`RealVectorOps`](../trait.RealVectorOps.html#tymethod.real_scale).
-	    fn real_scale(self, factor: T) -> Self;
-	    /// See [`RealVectorOps`](../trait.RealVectorOps.html#tymethod.abs).
-	    fn abs(self) -> Self;
-	    /// See [`RealVectorOps`](../trait.RealVectorOps.html#tymethod.to_complex).
-	    fn to_complex(self) -> Self::ComplexPartner;
-	    /// See [`RealVectorOps`](../trait.RealVectorOps.html#tymethod.map_inplace_real).
-	    fn map_inplace_real<F>(self, f: F) -> Self
-		where F: Fn(T, usize) -> T + Send + Sync;
-	}
-
-	/// Operations for all kind of vectors which can be used in combination 
-	/// with multi ops or prepared ops. For a dcoumentation of the specific operations
-	/// see [`GenericVectorOps`](../trait.GenericVectorOps.html).
-	pub trait GeneralIdentifier<T> : Identifier<T>
-	    where T: RealNumber 
-	{
-	    /// See [`GenericVectorOps`](../trait.GenericVectorOps.html#tymethod.add_vector).
-	    fn add_vector(self, summand: &Self) -> Self;
-	    /// See [`GenericVectorOps`](../trait.GenericVectorOps.html#tymethod.subtract_vector).
-	    fn subtract_vector(self, subtrahend: &Self) -> Self;
-	    /// See [`GenericVectorOps`](../trait.GenericVectorOps.html#tymethod.multiply_vector).
-	    fn multiply_vector(self, factor: &Self) -> Self;
-	    /// See [`GenericVectorOps`](../trait.GenericVectorOps.html#tymethod.divide_vector).
-	    fn divide_vector(self, divisor: &Self) -> Self;
-	    /// See [`GenericVectorOps`](../trait.GenericVectorOps.html#tymethod.sqrt).
-	    fn sqrt(self) -> Self;
-	    /// See [`GenericVectorOps`](../trait.GenericVectorOps.html#tymethod.square).
-	    fn square(self) -> Self;
-	    /// See [`GenericVectorOps`](../trait.GenericVectorOps.html#tymethod.root).
-	    fn root(self, degree: T) -> Self;
-	    /// See [`GenericVectorOps`](../trait.GenericVectorOps.html#tymethod.powf).
-	    fn powf(self, exponent: T) -> Self;
-	    /// See [`GenericVectorOps`](../trait.GenericVectorOps.html#tymethod.ln).
-	    fn ln(self) -> Self;
-	    /// See [`GenericVectorOps`](../trait.GenericVectorOps.html#tymethod.exp).
-	    fn exp(self) -> Self;
-	    /// See [`GenericVectorOps`](../trait.GenericVectorOps.html#tymethod.log).;
-	    fn log(self, base: T) -> Self;
-	    /// See [`GenericVectorOps`](../trait.GenericVectorOps.html#tymethod.expf).
-	    fn expf(self, base: T) -> Self;
-	    /// See [`GenericVectorOps`](../trait.GenericVectorOps.html#tymethod.sin).
-	    fn sin(self) -> Self;
-	    /// See [`GenericVectorOps`](../trait.GenericVectorOps.html#tymethod.cos).
-	    fn cos(self) -> Self;
-	    /// See [`GenericVectorOps`](../trait.GenericVectorOps.html#tymethod.tan).
-	    fn tan(self) -> Self;
-	    /// See [`GenericVectorOps`](../trait.GenericVectorOps.html#tymethod.asin).
-	    fn asin(self) -> Self;
-	    /// See [`GenericVectorOps`](../trait.GenericVectorOps.html#tymethod.acos).
-	    fn acos(self) -> Self;
-	    /// See [`GenericVectorOps`](../trait.GenericVectorOps.html#tymethod.atan).
-	    fn atan(self) -> Self;
-	    /// See [`GenericVectorOps`](../trait.GenericVectorOps.html#tymethod.sinh).
-	    fn sinh(self) -> Self;
-	    /// See [`GenericVectorOps`](../trait.GenericVectorOps.html#tymethod.cosh).
-	    fn cosh(self) -> Self;
-	    /// See [`GenericVectorOps`](../trait.GenericVectorOps.html#tymethod.tanh).
-	    fn tanh(self) -> Self;
-	    /// See [`GenericVectorOps`](../trait.GenericVectorOps.html#tymethod.asinh).
-	    fn asinh(self) -> Self;
-	    /// See [`GenericVectorOps`](../trait.GenericVectorOps.html#tymethod.acosh).
-	    fn acosh(self) -> Self;
-	    /// See [`GenericVectorOps`](../trait.GenericVectorOps.html#tymethod.atanh).
-	    fn atanh(self) -> Self;
-	    /// Copies data from another vector.
-	    fn clone_from(self, &Self) -> Self;
-	    
-	    /// Adds its length to the vector elements
-	    /// # Example
-	    ///
-	    /// ```
-	    /// use basic_dsp::*;
-	    /// use basic_dsp::combined_ops::*;    
-	    /// let complex = ComplexTimeVector32::from_interleaved(&[1.0, 2.0, 3.0, 4.0]);
-	    /// let ops = multi_ops1(complex);
-	    /// let ops = ops.add_ops(|v|v.add_points());
-	    /// let complex = ops.get().expect("Ignoring error handling in examples");
-	    /// assert_eq!([3.0, 2.0, 5.0, 4.0], complex.data());
-	    /// ```
-	    fn add_points(self) -> Self;
-	    
-	    /// Subtracts its length from the vector elements
-	    /// # Example
-	    ///
-	    /// ```
-	    /// use basic_dsp::*;
-	    /// use basic_dsp::combined_ops::*;    
-	    /// let complex = ComplexTimeVector32::from_interleaved(&[3.0, 2.0, 5.0, 4.0]);
-	    /// let ops = multi_ops1(complex);
-	    /// let ops = ops.add_ops(|v|v.sub_points());
-	    /// let complex = ops.get().expect("Ignoring error handling in examples");
-	    /// assert_eq!([1.0, 2.0, 3.0, 4.0], complex.data());
-	    /// ```
-	    fn sub_points(self) -> Self;
-	    
-	    /// divides the vector elements by its length
-	    /// Subtracts its length from the vector elements
-	    /// # Example
-	    ///
-	    /// ```
-	    /// use basic_dsp::*;
-	    /// use basic_dsp::combined_ops::*;    
-	    /// let complex = ComplexTimeVector32::from_interleaved(&[2.0, 4.0, 6.0, 8.0]);
-	    /// let ops = multi_ops1(complex);
-	    /// let ops = ops.add_ops(|v|v.div_points());
-	    /// let complex = ops.get().expect("Ignoring error handling in examples");
-	    /// assert_eq!([1.0, 2.0, 3.0, 4.0], complex.data());
-	    /// ```
-	    fn div_points(self) -> Self;
-	    
-	    /// Multiplies the vector elements with its length
-	    /// # Example
-	    ///
-	    /// ```
-	    /// use basic_dsp::*;
-	    /// use basic_dsp::combined_ops::*;    
-	    /// let complex = ComplexTimeVector32::from_interleaved(&[1.0, 2.0, 3.0, 4.0]);
-	    /// let ops = multi_ops1(complex);
-	    /// let ops = ops.add_ops(|v|v.mul_points());
-	    /// let complex = ops.get().expect("Ignoring error handling in examples");
-	    /// assert_eq!([2.0, 4.0, 6.0, 8.0], complex.data());
-	    fn mul_points(self) -> Self;
-	}
->>>>>>> 5c472545
-
-	/// Scale operations to vectors in combination 
-	/// with multi ops or prepared ops. For a documentation of the specific operations
-	/// see [`Scale`](../trait.Scale.html).
-	pub trait Scale<T>: Sized where T: Sized {
-	    /// See [`Scale`](../trait.Scale.html#tymethod.scale).
-	    fn scale(self, factor: T) -> Self;
-	}
-
-	/// Offset operations to vectors in combination 
-	/// with multi ops or prepared ops. For a documentation of the specific operations
-	/// see [`Offset`](../trait.Offset.html).
-	pub trait Offset<T>: Sized where T: Sized {
-	    /// See [`Offset`](../trait.Offset.html#tymethod.offset).
-	    fn offset(self, offset: T) -> Self;
-	}
-
-	/// Allows to map every vector element.
-	/// with multi ops or prepared ops. For a documentation of the specific operations
-	/// see [`VectorIter`](../trait.VectorIter.html).
-	pub trait IdentifierIter<T>: Sized where T: Sized {
-	    /// See [`VectorIter`](../trait.VectorIter.html#tymethod.map_inplace).
-	    fn map_inplace<F>(self, f: F) -> Self
-		where F: Fn(T, usize) -> T + Send + Sync + 'static ;
-	}
-
-	macro_rules! create_identfier {
-	    ($($vector:ident, $name:ident;)*)
-	     =>
-	     {   
-		$(
-		    /// Placeholder for a concrete vector.
-		    pub struct $name<T>
-			where T: RealNumber 
-		    {
-			arg: usize,
-			ops: Vec<(u64, Operation<T>)>,
-			counter: Arc<Mutex<u64>>
-		    }
-		    
-		    impl<T> ToIdentifier<T> for $vector<T>
-			where T: RealNumber {
-			type Identifier = $name<T>;
-		    }
-		    
-		    impl<T> Identifier<T> for $name<T>
-			where T: RealNumber {
-			type Vector = $vector<T>;
-			fn get_arg(&self) -> usize { self.arg }
-			fn get_ops(self) -> Vec<(u64, Operation<T>)> { self.ops }
-			fn new(arg: usize, counter: Arc<Mutex<u64>>) -> Self { $name { ops: Vec::new(), arg: arg, counter: counter } }
-			fn new_ops(ops: Vec<(u64, Operation<T>)>, arg: usize, counter: Arc<Mutex<u64>>) -> Self { $name { ops: ops, arg: arg, counter: counter } }
-		    }
-		    
-		    impl<T> $name<T> 
-			where T: RealNumber {
-			fn add_op<R>(self, op: Operation<T>) -> R 
-			    where R: Identifier<T> {
-			    let mut ops = self.ops;
-			    let counter = self.counter;
-			    let seq = {
-				let mut value = counter.lock().unwrap();
-				*value += 1;
-				*value
-			    };
-			    ops.push((seq, op));
-			    R::new_ops(ops, self.arg, counter)
-			}
-		    }
-		)*
-	     }
-	}
-
-	create_identfier!(
-	    GenericDataVector, GenericDataIdentifier; 
-	    RealTimeVector, RealTimeIdentifier; 
-	    ComplexTimeVector, ComplexTimeIdentifier; 
-	    RealFreqVector, RealFreqIdentifier; 
-	    ComplexFreqVector, ComplexFreqIdentifier;);
-
-	/// An operation on one data vector which has been prepared in 
-	/// advance.
-	///
-	/// The type arguments can be read like a function definition: TI1 -> TO1
-	#[derive(Clone)]
-	pub struct PreparedOperation1<T, TI1, TO1>
-	    where T: RealNumber,
-		 TI1: ToIdentifier<T>, 
-		 TO1: ToIdentifier<T> {
-	    a: PhantomData<TI1>,
-	    b: PhantomData<TO1>,
-	    ops: Vec<Operation<T>>
-	}
-
-	/// An operation on two data vectors which has been prepared in 
-	/// advance.
-	///
-	/// The type arguments can be read like a function definition: (TI1, TI2) -> (TO1, TO2)
-	#[derive(Clone)]
-	pub struct PreparedOperation2<T, TI1, TI2, TO1, TO2> 
-	    where T: RealNumber,
-		  TI1: ToIdentifier<T>, TI2: ToIdentifier<T>,
-		  TO1: ToIdentifier<T>, TO2: ToIdentifier<T> {
-	    a: PhantomData<TI1>,
-	    b: PhantomData<TI2>,
-	    c: PhantomData<TO1>,
-	    d: PhantomData<TO2>,
-	    ops: Vec<Operation<T>>,
-	    swap: bool
-	}
-
-<<<<<<< HEAD
-/// A multi operation which holds a vector and records all changes
-/// which need to be done to the vectors. By calling `get` on the struct
-/// all operations will be executed in one run.
-pub struct MultiOperation1<T, TO> 
-    where T: RealNumber,
-        TO: ToIdentifier<T> {
-    a: GenericDataVector<T>,
-    prepared_ops: PreparedOperation1<T, GenericDataVector<T>, TO>
-}
-=======
-	/// A multi operation which holds a vector and records all changes
-	/// which need to be done to the vectos. By calling `get` on the struct
-	/// all operations will be executed in one run.
-	pub struct MultiOperation1<T, TO> 
-	    where T: RealNumber,
-		TO: ToIdentifier<T> {
-	    a: GenericDataVector<T>,
-	    prepared_ops: PreparedOperation1<T, GenericDataVector<T>, TO>
-	}
->>>>>>> 5c472545
-
-	/// A multi operation which holds two vectors and records all changes
-	/// which need to be done to the vectors. By calling `get` on the struct
-	/// all operations will be executed in one run.
-	pub struct MultiOperation2<T, TO1, TO2> 
-	    where T: RealNumber,
-		TO1: ToIdentifier<T>, 
-		TO2: ToIdentifier<T> {
-	    a: GenericDataVector<T>,
-	    b: GenericDataVector<T>,
-	    prepared_ops: PreparedOperation2<T, GenericDataVector<T>, GenericDataVector<T>, TO1, TO2>
-	}
-
-	macro_rules! add_complex_multi_ops_impl {
-	    ($data_type:ident, $name: ident, $partner: ident)
-	     =>
-	     {    
-		impl ComplexIdentifier<$data_type> for $name<$data_type> {
-		    type RealPartner = $partner<$data_type>;
-		    
-		    fn complex_offset(self, offset: Complex<$data_type>) -> Self {
-			let arg = self.arg;
-			self.add_op(Operation::AddComplex(arg, offset))
-		    }
-		    
-		    fn complex_scale(self, factor: Complex<$data_type>) -> Self {
-			let arg = self.arg;
-			self.add_op(Operation::MultiplyComplex(arg, factor))
-		    }
-		    
-		    fn magnitude(self) -> Self::RealPartner {
-			let arg = self.arg;
-			self.add_op(Operation::Magnitude(arg))
-		    }
-		    
-		    fn magnitude_squared(self) -> Self::RealPartner {
-			let arg = self.arg;
-			self.add_op(Operation::MagnitudeSquared(arg))
-		    }
-		    
-		    fn conj(self) -> Self {
-			let arg = self.arg;
-			self.add_op(Operation::ComplexConj(arg))
-		    }
-		    
-		    fn to_real(self) -> Self::RealPartner {
-			let arg = self.arg;
-			self.add_op(Operation::ToReal(arg))
-		    }
-		    
-		    fn to_imag(self) -> Self::RealPartner {
-			let arg = self.arg;
-			self.add_op(Operation::ToImag(arg))
-		    }
-		    
-		    fn phase(self) -> Self::RealPartner {
-			let arg = self.arg;
-			self.add_op(Operation::Phase(arg))
-		    }
-		    
-		    fn multiply_complex_exponential(self, a: $data_type, b: $data_type) -> Self {
-			let arg = self.arg;
-			self.add_op(Operation::MultiplyComplexExponential(arg, a, b))
-		    }
-		    
-		    fn map_inplace_complex<F>(self, f: F) -> Self
-			where F: Fn(Complex<$data_type>, usize) -> Complex<$data_type> + Send + Sync + 'static {
-			let arg = self.arg;
-			self.add_op(Operation::MapComplex(arg, Arc::new(f)))
-		    }
-		}
-		
-		impl Scale<Complex<$data_type>> for $name<$data_type> {
-		    fn scale(self, factor: Complex<$data_type>) -> Self {
-			let arg = self.arg;
-			self.add_op(Operation::MultiplyComplex(arg, factor))
-		    }
-		}
-		
-		impl Offset<Complex<$data_type>> for $name<$data_type> {
-		    fn offset(self, offset: Complex<$data_type>) -> Self {
-			let arg = self.arg;
-			self.add_op(Operation::AddComplex(arg, offset))
-		    }
-		}
-		
-		impl IdentifierIter<Complex<$data_type>> for $name<$data_type> {
-		    fn map_inplace<F>(self, f: F) -> Self
-			where F: Fn(Complex<$data_type>, usize) -> Complex<$data_type> + Send + Sync + 'static {
-			let arg = self.arg;
-			self.add_op(Operation::MapComplex(arg, Arc::new(f)))
-		    }
-		}
-	     }
-	}     
-
-	macro_rules! add_real_multi_ops_impl {
-	    ($data_type:ident, $name: ident, $partner: ident)
-	     =>
-	     {    
-		impl RealIdentifier<$data_type> for $name<$data_type> {
-		    type ComplexPartner = $partner<$data_type>;
-		    fn real_offset(self, offset: $data_type) -> Self {
-			let arg = self.arg;
-			self.add_op(Operation::AddReal(arg, offset))
-		    }
-		    
-		    fn real_scale(self, factor: $data_type) -> Self {
-			let arg = self.arg;
-			self.add_op(Operation::MultiplyReal(arg, factor))
-		    }
-		    
-		    fn abs(self) -> Self {
-			let arg = self.arg;
-			self.add_op(Operation::Abs(arg))
-		    }
-		    
-		    fn to_complex(self) -> Self::ComplexPartner {
-			let arg = self.arg;
-			self.add_op(Operation::ToComplex(arg))
-		    }
-		    
-		    fn map_inplace_real<F>(self, f: F) -> Self
-			where F: Fn($data_type, usize) -> $data_type + Send + Sync + 'static {
-			let arg = self.arg;
-			self.add_op(Operation::MapReal(arg, Arc::new(f)))
-		    }
-		}
-		
-		impl Scale<$data_type> for $name<$data_type> {
-		    fn scale(self, factor: $data_type) -> Self {
-			let arg = self.arg;
-			self.add_op(Operation::MultiplyReal(arg, factor))
-		    }
-		}
-		
-		impl Offset<$data_type> for $name<$data_type> {
-		    fn offset(self, offset: $data_type) -> Self {
-			let arg = self.arg;
-			self.add_op(Operation::AddReal(arg, offset))
-		    }
-		}
-		
-		impl IdentifierIter<$data_type> for $name<$data_type> {
-		    fn map_inplace<F>(self, f: F) -> Self
-			where F: Fn($data_type, usize) -> $data_type + Send + Sync + 'static {
-			let arg = self.arg;
-			self.add_op(Operation::MapReal(arg, Arc::new(f)))
-		    }
-		}
-	     }
-	}   
-
-	macro_rules! add_general_multi_ops_impl {
-	    ($data_type:ident, $name: ident)
-	     =>
-	     {    
-		impl GeneralIdentifier<$data_type> for $name<$data_type>
-			where $data_type: RealNumber 
-		{
-		    fn add_vector(self, summand: &Self) -> Self {
-			let arg = self.arg;
-			self.add_op(Operation::AddVector(arg, summand.arg))
-		    }
-		    
-		    fn subtract_vector(self, subtrahend: &Self) -> Self {
-			let arg = self.arg;
-			self.add_op(Operation::SubVector(arg, subtrahend.arg))
-		    }
-		    
-		    fn multiply_vector(self, factor: &Self) -> Self {
-			let arg = self.arg;
-			self.add_op(Operation::MulVector(arg, factor.arg))
-		    }
-		    
-		    fn divide_vector(self, divisor: &Self) -> Self {
-			let arg = self.arg;
-			self.add_op(Operation::DivVector(arg, divisor.arg))
-		    }
-		    
-		    fn sqrt(self) -> Self {
-			let arg = self.arg;
-			self.add_op(Operation::Sqrt(arg))
-		    }
-		    
-		    fn square(self) -> Self {
-			let arg = self.arg;
-			self.add_op(Operation::Square(arg))
-		    }
-		    
-		    fn root(self, degree: $data_type) -> Self {
-			let arg = self.arg;
-			self.add_op(Operation::Root(arg, degree))
-		    }
-		    
-		    fn powf(self, exponent: $data_type) -> Self {
-			let arg = self.arg;
-			self.add_op(Operation::Powf(arg, exponent))
-		    }
-		    
-		    fn ln(self) -> Self {
-			let arg = self.arg;
-			self.add_op(Operation::Ln(arg))
-		    }
-		    
-		    fn exp(self) -> Self {
-			let arg = self.arg;
-			self.add_op(Operation::Exp(arg))
-		    }
-		    
-		    fn log(self, base: $data_type) -> Self {
-			let arg = self.arg;
-			self.add_op(Operation::Log(arg, base))
-		    }
-		    
-		    fn expf(self, base: $data_type) -> Self {
-			let arg = self.arg;
-			self.add_op(Operation::Expf(arg, base))
-		    }
-		    
-		    fn sin(self) -> Self {
-			let arg = self.arg;
-			self.add_op(Operation::Sin(arg))
-		    }
-		    
-		    fn cos(self) -> Self {
-			let arg = self.arg;
-			self.add_op(Operation::Cos(arg))
-		    }
-		    
-		    fn tan(self) -> Self {
-			let arg = self.arg;
-			self.add_op(Operation::Tan(arg))
-		    }
-		    
-		    fn asin(self) -> Self {
-			let arg = self.arg;
-			self.add_op(Operation::ASin(arg))
-		    }
-		    
-		    fn acos(self) -> Self {
-			let arg = self.arg;
-			self.add_op(Operation::ACos(arg))
-		    }
-		    
-		    fn atan(self) -> Self {
-			let arg = self.arg;
-			self.add_op(Operation::ATan(arg))
-		    }
-		    
-		    fn sinh(self) -> Self {
-			let arg = self.arg;
-			self.add_op(Operation::Sinh(arg))
-		    }
-		    
-		    fn cosh(self) -> Self {
-			let arg = self.arg;
-			self.add_op(Operation::Cosh(arg))
-		    }
-		    
-		    fn tanh(self) -> Self {
-			let arg = self.arg;
-			self.add_op(Operation::Tanh(arg))
-		    }
-		    
-		    fn asinh(self) -> Self {
-			let arg = self.arg;
-			self.add_op(Operation::ASinh(arg))
-		    }
-		    
-		    fn acosh(self) -> Self {
-			let arg = self.arg;
-			self.add_op(Operation::ACosh(arg))
-		    }
-		    
-		    fn atanh(self) -> Self {
-			let arg = self.arg;
-			self.add_op(Operation::ATanh(arg))
-		    }
-		    
-		    fn clone_from(self, source: &Self) -> Self {
-			let arg = self.arg;
-			self.add_op(Operation::CloneFrom(arg, source.arg))
-		    }
-		    
-		    fn add_points(self) -> Self {
-			let arg = self.arg;
-			self.add_op(Operation::AddPoints(arg))
-		    }
-		    
-		    fn sub_points(self) -> Self {
-			let arg = self.arg;
-			self.add_op(Operation::SubPoints(arg))
-		    }
-		    
-		    fn div_points(self) -> Self {
-			let arg = self.arg;
-			self.add_op(Operation::DivPoints(arg))
-		    }
-		    
-		    fn mul_points(self) -> Self {
-			let arg = self.arg;
-			self.add_op(Operation::MulPoints(arg))
-		    }
-		}
-	     }
-	}   
-
-
-<<<<<<< HEAD
-macro_rules! add_multi_ops_impl {
-    ($data_type:ident, $reg:ident)
-     =>
-     {     
-        /// An operation which can be prepared in advance and operates on two
-        /// inputs and produces two outputs
-        impl<TI1, TI2, TO1, TO2> PreparedOperation2<$data_type, TI1, TI2, TO1, TO2>
-            where TI1: ToIdentifier<$data_type> + DataVector<$data_type> + RededicateVector<GenericDataVector<$data_type>>, 
-            TI2: ToIdentifier<$data_type> + DataVector<$data_type> + RededicateVector<GenericDataVector<$data_type>>, 
-            TO1: ToIdentifier<$data_type> + DataVector<$data_type> + RededicateVector<GenericDataVector<$data_type>>, 
-            TO2: ToIdentifier<$data_type> + DataVector<$data_type> + RededicateVector<GenericDataVector<$data_type>>
-        {
-            /// Adds new operations which will be executed with the next call to `exec`
-            /// 
-            /// As a background: The function `operation` will be executed immediately. It only operated on `Identifier` types and these serve as
-            /// placeholder for vectors. Every operation done to an `Identifier`
-            /// is recorded and will be executed on vectors if `exec` is called.
-            pub fn add_ops<F, TN1, TN2>(self, operation: F) 
-                -> PreparedOperation2<$data_type, TI1, TI2, TN1::Vector, TN2::Vector>
-                where F: Fn(TO1::Identifier, TO2::Identifier) -> (TN1, TN2),
-                         TN1: Identifier<$data_type>,
-                         TN2: Identifier<$data_type>
-                
-            {
-                let mut ops = self.ops;
-                let mut new_ops = Vec::new();
-                let swap = 
-                    {
-                        let counter = Arc::new(Mutex::new(0));
-                        let t1 = TO1::Identifier::new(if self.swap { ARGUMENT2 } else { ARGUMENT1 }, counter.clone());
-                        let t2  = TO2::Identifier::new(if self.swap { ARGUMENT1 } else { ARGUMENT2 }, counter.clone());
-                        let (r1, r2) = operation(t1, t2);
-                        let r1arg = r1.get_arg();
-                        new_ops.append(&mut r1.get_ops());
-                        new_ops.append(&mut r2.get_ops());
-                        (r1arg == ARGUMENT2)
-                    };
-                 // In theory the sequence counter could overflow.
-                 // In practice if we assume that the counter is increment 
-                 // every microsecond than the program needs to run for 500,000
-                 // years until an overflow occurs.
-                 new_ops.sort_by(|a, b| a.0.cmp(&b.0));
-                 for v in new_ops {
-                    ops.push(v.1);
-                 }
-                 PreparedOperation2 
-                 { 
-                    a: PhantomData,
-                    b: PhantomData, 
-                    c: PhantomData,
-                    d: PhantomData, 
-                    ops: ops, 
-                    swap: swap
-                 }
-            }
-            
-            /// Executes all recorded operations on the input vectors.
-            pub fn exec(&self, a: TI1, b: TI2) -> result::Result<(TO1, TO2), (ErrorReason, TO1, TO2)> {
-                // First "cast" the vectors to generic vectors. This is done with the
-                // the rededicate trait since in contrast to the to_gen method it 
-                // can be used in a generic context.
-                
-                let a: GenericDataVector<$data_type> = a.rededicate();
-                let b: GenericDataVector<$data_type> = b.rededicate();
-                let mut vec = Vec::new();
-                vec.push(a);
-                vec.push(b);
-                
-                // at this point we would execute all ops and cast the result to the right types
-                let result = GenericDataVector::<$data_type>::perform_operations(vec, &self.ops);
-                
-                if result.is_err() {
-                    let err = result.unwrap_err();
-                    let reason = err.0;
-                    let mut vec = err.1;
-                    let b = vec.pop().unwrap();
-                    let a = vec.pop().unwrap();
-                    return Err((
-                        reason, 
-                        TO1::rededicate_from(b),
-                        TO2::rededicate_from(a)));
-                }
-                let mut vec = result.unwrap();
-                let b = vec.pop().unwrap();
-                let a = vec.pop().unwrap();
-                
-                // Convert back
-                if self.swap {
-                    Ok((TO1::rededicate_from(b), TO2::rededicate_from(a)))
-                }
-                else {
-                    Ok((TO1::rededicate_from(a), TO2::rededicate_from(b)))
-                }
-            }
-        }
-
-        /// An operation which can be prepared in advance and operates on one
-        /// input and produces one output
-        impl<TI1, TO1> PreparedOperation1<$data_type, TI1, TO1>
-            where TI1: ToIdentifier<$data_type> + DataVector<$data_type> + RededicateVector<GenericDataVector<$data_type>>,
-                  TO1: ToIdentifier<$data_type> + DataVector<$data_type> + RededicateVector<GenericDataVector<$data_type>> {
-               
-            /// Extends the operation to operate on one more vector.
-            pub fn extend<TI2>(self) 
-                -> PreparedOperation2<$data_type, TI1, TI2, TO1, TI2>
-                where TI2: ToIdentifier<$data_type> {
-                PreparedOperation2 
-                { 
-                    a: PhantomData, 
-                    b: PhantomData, 
-                    c: PhantomData,
-                    d: PhantomData, 
-                    ops: self.ops, 
-                    swap: false 
-                }
-            }
-            
-            /// Adds new operations which will be executed with the next call to `exec`
-            /// 
-            /// As a background: The function `operation` will be executed immediately. It only operated on `Identifier` types and these serve as
-            /// placeholder for vectors. Every operation done to an `Identifier`
-            /// is recorded and will be executed on vectors if `exec` is called.
-            pub fn add_ops<F, TN>(self, operation: F) 
-                -> PreparedOperation1<$data_type, TI1, TN::Vector>
-                where F: Fn(TO1::Identifier) -> TN,
-                         TN: Identifier<$data_type>
-                
-            {
-                let mut ops = self.ops;
-                let new_ops =
-                {
-                    let counter = Arc::new(Mutex::new(0));
-                    let t1 = TO1::Identifier::new(ARGUMENT1, counter);
-                    let r1 = operation(t1);
-                    r1.get_ops()
-                };
-                 for v in new_ops {
-                    ops.push(v.1);
-                 }
-                 PreparedOperation1 
-                 { 
-                    a: PhantomData,
-                    b: PhantomData, 
-                    ops: ops
-                 }
-            }
-            
-            /// Executes all recorded operations on the input vectors.
-            pub fn exec(&self, a: TI1) -> result::Result<TO1, (ErrorReason, TO1)> {
-                // First "cast" the vectors to generic vectors. This is done with the
-                // the rededicate trait since in contrast to the to_gen method it 
-                // can be used in a generic context.
-                                   
-                let a: GenericDataVector<$data_type> = a.rededicate();
-                
-                let mut vec = Vec::new();
-                vec.push(a);
-                
-                // at this point we would execute all ops and cast the result to the right types
-                let result = GenericDataVector::<$data_type>::perform_operations(vec, &self.ops);
-                
-                if result.is_err() {
-                    let err = result.unwrap_err();
-                    let reason = err.0;
-                    let mut vec = err.1;
-                    let a = vec.pop().unwrap();
-                    return Err((
-                        reason, 
-                        TO1::rededicate_from(a)));
-                }
-                let mut vec = result.unwrap();
-                let a = vec.pop().unwrap();
-                
-                // Convert back
-                Ok(TO1::rededicate_from(a))
-            }
-        }
-        
-        add_complex_multi_ops_impl!($data_type, ComplexTimeIdentifier, RealTimeIdentifier);
-        add_complex_multi_ops_impl!($data_type, ComplexFreqIdentifier, RealFreqIdentifier);
-        add_complex_multi_ops_impl!($data_type, GenericDataIdentifier, GenericDataIdentifier);
-        add_real_multi_ops_impl!($data_type, RealTimeIdentifier, ComplexTimeIdentifier);
-        add_real_multi_ops_impl!($data_type, RealFreqIdentifier, ComplexFreqIdentifier);
-        add_real_multi_ops_impl!($data_type, GenericDataIdentifier, GenericDataIdentifier);
-        
-        add_general_multi_ops_impl!($data_type, ComplexTimeIdentifier);
-        add_general_multi_ops_impl!($data_type, ComplexFreqIdentifier);
-        add_general_multi_ops_impl!($data_type, GenericDataIdentifier);
-        add_general_multi_ops_impl!($data_type, RealTimeIdentifier);
-        add_general_multi_ops_impl!($data_type, RealFreqIdentifier);
-
-        /// Holds two vectors and records all operations which shall be done on the
-        /// vectors. A call to `get` then runs all recorded operations on the vectors
-        /// and returns them. See the modules description for why this can be beneficial.
-        impl<TO1, TO2>  MultiOperation2<$data_type, TO1, TO2> 
-            where TO1: ToIdentifier<$data_type> + DataVector<$data_type> + RededicateVector<GenericDataVector<$data_type>>, 
-                  TO2: ToIdentifier<$data_type> + DataVector<$data_type> + RededicateVector<GenericDataVector<$data_type>> {
-            /// Executes all recorded operations on the stored vector.
-            pub fn get(self) -> result::Result<(TO1, TO2), (ErrorReason, TO1, TO2)> {
-                self.prepared_ops.exec(self.a, self.b)
-            }
-            
-            /// Adds new operations which will be executed with the next call to `get`
-            /// 
-            /// As a background: The function `operation` will be executed immediately. It only operated on `Identifier` types and these serve as
-            /// placeholder for vectors. Every operation done to an `Identifier`
-            /// is recorded and will be executed on vectors if `get` is called.
-            pub fn add_ops<F, TN1, TN2>(self, operation: F) 
-                -> MultiOperation2<$data_type, TN1::Vector, TN2::Vector>
-                where F: Fn(TO1::Identifier, TO2::Identifier) -> (TN1, TN2),
-                         TN1: Identifier<$data_type>,
-                         TN2: Identifier<$data_type>
-                
-            {
-                let ops = self.prepared_ops.add_ops(operation);
-                MultiOperation2 { a: self.a, b: self.b, prepared_ops: ops }
-            }
-        }
-        
-        /// Holds a vector and records all operations which shall be done on the
-        /// vector. A call to `get` then runs all recorded operations on the vector
-        /// and returns it. See the modules description for why this can be beneficial.
-        impl<TO>  MultiOperation1<$data_type, TO> 
-            where TO: ToIdentifier<$data_type> + DataVector<$data_type> + RededicateVector<GenericDataVector<$data_type>> {
-            
-            /// Executes all recorded operations on the stored vectors.
-            pub fn get(self) -> result::Result<(TO), (ErrorReason, TO)> {
-                self.prepared_ops.exec(self.a)
-            }
-            
-            /// Adds new operations which will be executed with the next call to `get`
-            /// 
-            /// As a background: The function `operation` will be executed immediately. It only operated on `Identifier` types and these serve as
-            /// placeholder for vectors. Every operation done to an `Identifier`
-            /// is recorded and will be executed on vectors if `get` is called.
-            
-            pub fn add_ops<F, TN>(self, operation: F) 
-                -> MultiOperation1<$data_type, TN::Vector>
-                where F: Fn(TO::Identifier) -> TN,
-                         TN: Identifier<$data_type>
-                
-            {
-                let ops = self.prepared_ops.add_ops(operation);
-                MultiOperation1 { a: self.a, prepared_ops: ops }
-            }
-            
-            /// Extends the operation to operate on one more vector.
-            pub fn extend<TI2>(self, vector: TI2) 
-                -> MultiOperation2<$data_type, TO, TI2>
-                where TI2: ToIdentifier<$data_type> + DataVector<$data_type> + RededicateVector<GenericDataVector<$data_type>>  {
-                let ops: PreparedOperation2<$data_type, GenericDataVector<$data_type>, GenericDataVector<$data_type>, TO, TI2> =           
-                     PreparedOperation2 
-                     { 
-                        a: PhantomData,
-                        b: PhantomData, 
-                        c: PhantomData,
-                        d: PhantomData, 
-                        ops: self.prepared_ops.ops, 
-                        swap: false
-                     };
-                let a: GenericDataVector<$data_type> = self.a;
-                let b: GenericDataVector<$data_type> = vector.rededicate();
-                MultiOperation2 { a: a, b: b, prepared_ops: ops }
-            }
-        }
-        
-        impl GenericDataVector<$data_type> {
-            fn perform_operations(mut vectors: Vec<Self>, operations: &[Operation<$data_type>])
-                -> VecResult<Vec<Self>>
-            {
-                if vectors.len() == 0
-                {
-                    return Err((ErrorReason::InvalidNumberOfArgumentsForCombinedOp, vectors));
-                }
-                           
-                let verifcation = Self::verify_ops(&vectors, operations);
-                if verifcation.is_err() {
-                    return Err((verifcation.unwrap_err(), vectors));
-                }
-                
-                let (any_complex_ops, final_number_space) = verifcation.unwrap();
-            
-                if operations.len() == 0
-                {
-                    return Ok(vectors);
-                }
-                
-                // All vectors are required to have the same length
-                let first_vec_len = vectors[0].points();
-                let mut has_errors = false;
-                for v in &vectors {
-                    if v.points() != first_vec_len {
-                        has_errors = true;
-                    }
-                }
-                
-                if has_errors {
-                    return Err((ErrorReason::InvalidNumberOfArgumentsForCombinedOp, vectors));
-                }
-                
-                // If the vectors needs to be complex at some point during the
-                // calculation the transform them to complex right away.
-                // This might be unnecessary in some cases, but covering
-                // complex/real mixed cases will cause more implementation effort
-                // later in the process so we better keep it simple for now.
-                if any_complex_ops {
-                    let mut complex_vectors = Vec::with_capacity(vectors.len());
-                    for _ in 0..vectors.len() {
-                        let vector = vectors.pop().unwrap();
-                        let as_complex = 
-                            if vector.is_complex() { vector }
-                            else { vector.to_complex().unwrap() };
-                        complex_vectors.push(as_complex);
-                    }
-                    
-                    complex_vectors.reverse();
-                    vectors = complex_vectors;
-                }
-                
-                let (vectorization_length, 
-                     multicore_settings,
-                     scalar_length) =
-                    {
-                        let first = &vectors[0];
-                        let data_length = first.len();
-                        let alloc_len = first.allocated_len();
-                        let rounded_len = round_len(data_length);
-                        if rounded_len <= alloc_len {
-                            (rounded_len, first.multicore_settings, 0)
-                        }
-                        else {
-                            let scalar_length = data_length % $reg::len();
-                            (data_length - scalar_length, first.multicore_settings, scalar_length)
-                        }
-                    };
-                
-                let complexity = if operations.len() > 5 { Complexity::Large } else { Complexity::Medium };
-                {
-                    let mut array: Vec<&mut [$data_type]> = vectors.iter_mut().map(|v| {
-                        let len = v.len();
-                        &mut v.data[0..len]
-                    }).collect();
-                    let range = Range { start: 0, end: vectorization_length };
-                    if any_complex_ops {
-                        Chunk::execute_partial_multidim(
-                            complexity, &multicore_settings,
-                            &mut array, range, $reg::len(), 
-                            (operations, first_vec_len), 
-                            Self::perform_complex_operations_par);
-                    }
-                    else {
-                        Chunk::execute_partial_multidim(
-                            complexity, &multicore_settings,
-                            &mut array, range, $reg::len(), 
-                            (operations, first_vec_len), 
-                            Self::perform_real_operations_par);   
-                    }
-                }
-                
-                if scalar_length > 0 {
-                    let mut last_elems = Vec::with_capacity(vectors.len());
-                    for j in 0..vectors.len() {
-                        let reg = $reg::splat(0.0);
-                        let mut reg_array = reg.to_array();
-                        for i in 0..scalar_length {
-                            reg_array[i] = vectors[j].data[vectorization_length + i];
-                        }
-                        
-                        last_elems.push($reg::from_array(reg_array));
-                    }
-                    
-                    if any_complex_ops {
-                        for operation in operations
-                        {
-                            PerformOperationSimd::<$data_type>::perform_complex_operation(
-                                &mut last_elems, 
-                                operation,
-                                (vectorization_length / $reg::len() * 2),
-                                first_vec_len);
-                        }
-                    }
-                    else {
-                        for operation in operations
-                        {
-                            PerformOperationSimd::<$data_type>::perform_real_operation(
-                                &mut last_elems, 
-                                operation,
-                                (vectorization_length / $reg::len()),
-                                first_vec_len);
-                        }
-                    }
-                    
-                    let mut j = 0;
-                    for reg in last_elems {
-                        let reg_array = reg.to_array();
-                        for i in 0..scalar_length {
-                            vectors[j].data[vectorization_length + i] = reg_array[i];
-                        }
-                        j += 1;
-                    }
-                }
-                
-                // In case we converted vectors at the beginning to complex
-                // we might now need to convert them back to real.
-                if any_complex_ops {
-                    let mut correct_domain = Vec::with_capacity(vectors.len());
-                    vectors.reverse();
-                    for i in 0..vectors.len() {
-                        let vector = vectors.pop().unwrap();
-                        let right_domain = 
-                            if final_number_space[i] { vector }
-                            else { vector.to_real().unwrap() };
-                        correct_domain.push(right_domain);
-                    }
-                    
-                    vectors = correct_domain;
-                }
-                
-                Ok (vectors)
-=======
-	macro_rules! add_multi_ops_impl {
-	    ($data_type:ident, $reg:ident)
-	     =>
-	     {     
-		/// An operation which can be prepared in advance and operates on two
-		/// inputs and produces two outputs
-		impl<TI1, TI2, TO1, TO2> PreparedOperation2<$data_type, TI1, TI2, TO1, TO2>
-		    where TI1: ToIdentifier<$data_type> + DataVector<$data_type> + RededicateVector<GenericDataVector<$data_type>>, 
-		    TI2: ToIdentifier<$data_type> + DataVector<$data_type> + RededicateVector<GenericDataVector<$data_type>>, 
-		    TO1: ToIdentifier<$data_type> + DataVector<$data_type> + RededicateVector<GenericDataVector<$data_type>>, 
-		    TO2: ToIdentifier<$data_type> + DataVector<$data_type> + RededicateVector<GenericDataVector<$data_type>>
-		{
-		    /// Adds new operations which will be executed with the next call to `exec`
-		    /// 
-		    /// As a background: The function `operation` will be executed immediatly. It only operated on `Identifier` types and these serve as
-		    /// placeholder for vectors. Every operation done to an `Identifier`
-		    /// is recorded and will be executed on vectors if `exec` is called.
-		    pub fn add_ops<F, TN1, TN2>(self, operation: F) 
-			-> PreparedOperation2<$data_type, TI1, TI2, TN1::Vector, TN2::Vector>
-			where F: Fn(TO1::Identifier, TO2::Identifier) -> (TN1, TN2),
-				 TN1: Identifier<$data_type>,
-				 TN2: Identifier<$data_type>
-			
-		    {
-			let mut ops = self.ops;
-			let mut new_ops = Vec::new();
-			let swap = 
-			    {
-				let counter = Arc::new(Mutex::new(0));
-				let t1 = TO1::Identifier::new(if self.swap { ARGUMENT2 } else { ARGUMENT1 }, counter.clone());
-				let t2  = TO2::Identifier::new(if self.swap { ARGUMENT1 } else { ARGUMENT2 }, counter.clone());
-				let (r1, r2) = operation(t1, t2);
-				let r1arg = r1.get_arg();
-				new_ops.append(&mut r1.get_ops());
-				new_ops.append(&mut r2.get_ops());
-				(r1arg == ARGUMENT2)
-			    };
-			 // In theory the sequence counter could overflow.
-			 // In practice if we assume that the counter is increment 
-			 // every microsecond than the program needs to run for 500,000
-			 // years until an overflow occurs.
-			 new_ops.sort_by(|a, b| a.0.cmp(&b.0));
-			 for v in new_ops {
-			    ops.push(v.1);
-			 }
-			 PreparedOperation2 
-			 { 
-			    a: PhantomData,
-			    b: PhantomData, 
-			    c: PhantomData,
-			    d: PhantomData, 
-			    ops: ops, 
-			    swap: swap
-			 }
-		    }
-		    
-		    /// Executes all recorded operations on the input vectors.
-		    pub fn exec(&self, a: TI1, b: TI2) -> result::Result<(TO1, TO2), (ErrorReason, TO1, TO2)> {
-			// First "cast" the vectors to generic vectors. This is done with the
-			// the rededicate trait since in contrast to the to_gen method it 
-			// can be used in a generic context.
-			
-			let a: GenericDataVector<$data_type> = a.rededicate();
-			let b: GenericDataVector<$data_type> = b.rededicate();
-			let mut vec = Vec::new();
-			vec.push(a);
-			vec.push(b);
-			
-			// at this point we would execute all ops and cast the result to the right types
-			let result = GenericDataVector::<$data_type>::perform_operations(vec, &self.ops);
-			
-			if result.is_err() {
-			    let err = result.unwrap_err();
-			    let reason = err.0;
-			    let mut vec = err.1;
-			    let b = vec.pop().unwrap();
-			    let a = vec.pop().unwrap();
-			    return Err((
-				reason, 
-				TO1::rededicate_from(b),
-				TO2::rededicate_from(a)));
-			}
-			let mut vec = result.unwrap();
-			let b = vec.pop().unwrap();
-			let a = vec.pop().unwrap();
-			
-			// Convert back
-			if self.swap {
-			    Ok((TO1::rededicate_from(b), TO2::rededicate_from(a)))
-			}
-			else {
-			    Ok((TO1::rededicate_from(a), TO2::rededicate_from(b)))
-			}
-		    }
-		}
-
-		/// An operation which can be prepared in advance and operates on one
-		/// input and produces one output
-		impl<TI1, TO1> PreparedOperation1<$data_type, TI1, TO1>
-		    where TI1: ToIdentifier<$data_type> + DataVector<$data_type> + RededicateVector<GenericDataVector<$data_type>>,
-			  TO1: ToIdentifier<$data_type> + DataVector<$data_type> + RededicateVector<GenericDataVector<$data_type>> {
-		       
-		    /// Extends the operation to operate on one more vector.
-		    pub fn extend<TI2>(self) 
-			-> PreparedOperation2<$data_type, TI1, TI2, TO1, TI2>
-			where TI2: ToIdentifier<$data_type> {
-			PreparedOperation2 
-			{ 
-			    a: PhantomData, 
-			    b: PhantomData, 
-			    c: PhantomData,
-			    d: PhantomData, 
-			    ops: self.ops, 
-			    swap: false 
-			}
-		    }
-		    
-		    /// Adds new operations which will be executed with the next call to `exec`
-		    /// 
-		    /// As a background: The function `operation` will be executed immediatly. It only operated on `Identifier` types and these serve as
-		    /// placeholder for vectors. Every operation done to an `Identifier`
-		    /// is recorded and will be executed on vectors if `exec` is called.
-		    pub fn add_ops<F, TN>(self, operation: F) 
-			-> PreparedOperation1<$data_type, TI1, TN::Vector>
-			where F: Fn(TO1::Identifier) -> TN,
-				 TN: Identifier<$data_type>
-			
-		    {
-			let mut ops = self.ops;
-			let new_ops =
-			{
-			    let counter = Arc::new(Mutex::new(0));
-			    let t1 = TO1::Identifier::new(ARGUMENT1, counter);
-			    let r1 = operation(t1);
-			    r1.get_ops()
-			};
-			 for v in new_ops {
-			    ops.push(v.1);
-			 }
-			 PreparedOperation1 
-			 { 
-			    a: PhantomData,
-			    b: PhantomData, 
-			    ops: ops
-			 }
-		    }
-		    
-		    /// Executes all recorded operations on the input vectors.
-		    pub fn exec(&self, a: TI1) -> result::Result<TO1, (ErrorReason, TO1)> {
-			// First "cast" the vectors to generic vectors. This is done with the
-			// the rededicate trait since in contrast to the to_gen method it 
-			// can be used in a generic context.
-					   
-			let a: GenericDataVector<$data_type> = a.rededicate();
-			
-			let mut vec = Vec::new();
-			vec.push(a);
-			
-			// at this point we would execute all ops and cast the result to the right types
-			let result = GenericDataVector::<$data_type>::perform_operations(vec, &self.ops);
-			
-			if result.is_err() {
-			    let err = result.unwrap_err();
-			    let reason = err.0;
-			    let mut vec = err.1;
-			    let a = vec.pop().unwrap();
-			    return Err((
-				reason, 
-				TO1::rededicate_from(a)));
-			}
-			let mut vec = result.unwrap();
-			let a = vec.pop().unwrap();
-			
-			// Convert back
-			Ok(TO1::rededicate_from(a))
-		    }
-		}
-		
-		add_complex_multi_ops_impl!($data_type, ComplexTimeIdentifier, RealTimeIdentifier);
-		add_complex_multi_ops_impl!($data_type, ComplexFreqIdentifier, RealFreqIdentifier);
-		add_complex_multi_ops_impl!($data_type, GenericDataIdentifier, GenericDataIdentifier);
-		add_real_multi_ops_impl!($data_type, RealTimeIdentifier, ComplexTimeIdentifier);
-		add_real_multi_ops_impl!($data_type, RealFreqIdentifier, ComplexFreqIdentifier);
-		add_real_multi_ops_impl!($data_type, GenericDataIdentifier, GenericDataIdentifier);
-		
-		add_general_multi_ops_impl!($data_type, ComplexTimeIdentifier);
-		add_general_multi_ops_impl!($data_type, ComplexFreqIdentifier);
-		add_general_multi_ops_impl!($data_type, GenericDataIdentifier);
-		add_general_multi_ops_impl!($data_type, RealTimeIdentifier);
-		add_general_multi_ops_impl!($data_type, RealFreqIdentifier);
-
-		/// Holds two vectors and records all operations which shall be done on the
-		/// vectors. A call to `get` then runs all recorded operations on the vectors
-		/// and returns them. See the modules description for why this can be beneficial.
-		impl<TO1, TO2>  MultiOperation2<$data_type, TO1, TO2> 
-		    where TO1: ToIdentifier<$data_type> + DataVector<$data_type> + RededicateVector<GenericDataVector<$data_type>>, 
-			  TO2: ToIdentifier<$data_type> + DataVector<$data_type> + RededicateVector<GenericDataVector<$data_type>> {
-		    /// Executes all recorded operations on the stored vector.
-		    pub fn get(self) -> result::Result<(TO1, TO2), (ErrorReason, TO1, TO2)> {
-			self.prepared_ops.exec(self.a, self.b)
-		    }
-		    
-		    /// Adds new operations which will be executed with the next call to `get`
-		    /// 
-		    /// As a background: The function `operation` will be executed immediatly. It only operated on `Identifier` types and these serve as
-		    /// placeholder for vectors. Every operation done to an `Identifier`
-		    /// is recorded and will be executed on vectors if `get` is called.
-		    pub fn add_ops<F, TN1, TN2>(self, operation: F) 
-			-> MultiOperation2<$data_type, TN1::Vector, TN2::Vector>
-			where F: Fn(TO1::Identifier, TO2::Identifier) -> (TN1, TN2),
-				 TN1: Identifier<$data_type>,
-				 TN2: Identifier<$data_type>
-			
-		    {
-			let ops = self.prepared_ops.add_ops(operation);
-			MultiOperation2 { a: self.a, b: self.b, prepared_ops: ops }
-		    }
-		}
-		
-		/// Holds a vector and records all operations which shall be done on the
-		/// vector. A call to `get` then runs all recorded operations on the vector
-		/// and returns it. See the modules description for why this can be beneficial.
-		impl<TO>  MultiOperation1<$data_type, TO> 
-		    where TO: ToIdentifier<$data_type> + DataVector<$data_type> + RededicateVector<GenericDataVector<$data_type>> {
-		    
-		    /// Executes all recorded operations on the stored vectors.
-		    pub fn get(self) -> result::Result<(TO), (ErrorReason, TO)> {
-			self.prepared_ops.exec(self.a)
-		    }
-		    
-		    /// Adds new operations which will be executed with the next call to `get`
-		    /// 
-		    /// As a background: The function `operation` will be executed immediatly. It only operated on `Identifier` types and these serve as
-		    /// placeholder for vectors. Every operation done to an `Identifier`
-		    /// is recorded and will be executed on vectors if `get` is called.
-		    
-		    pub fn add_ops<F, TN>(self, operation: F) 
-			-> MultiOperation1<$data_type, TN::Vector>
-			where F: Fn(TO::Identifier) -> TN,
-				 TN: Identifier<$data_type>
-			
-		    {
-			let ops = self.prepared_ops.add_ops(operation);
-			MultiOperation1 { a: self.a, prepared_ops: ops }
-		    }
-		    
-		    /// Extends the operation to operate on one more vector.
-		    pub fn extend<TI2>(self, vector: TI2) 
-			-> MultiOperation2<$data_type, TO, TI2>
-			where TI2: ToIdentifier<$data_type> + DataVector<$data_type> + RededicateVector<GenericDataVector<$data_type>>  {
-			let ops: PreparedOperation2<$data_type, GenericDataVector<$data_type>, GenericDataVector<$data_type>, TO, TI2> =           
-			     PreparedOperation2 
-			     { 
-				a: PhantomData,
-				b: PhantomData, 
-				c: PhantomData,
-				d: PhantomData, 
-				ops: self.prepared_ops.ops, 
-				swap: false
-			     };
-			let a: GenericDataVector<$data_type> = self.a;
-			let b: GenericDataVector<$data_type> = vector.rededicate();
-			MultiOperation2 { a: a, b: b, prepared_ops: ops }
-		    }
-		}
-		
-		impl GenericDataVector<$data_type> {
-		    fn perform_operations(mut vectors: Vec<Self>, operations: &[Operation<$data_type>])
-			-> VecResult<Vec<Self>>
-		    {
-			if vectors.len() == 0
-			{
-			    return Err((ErrorReason::InvalidNumberOfArgumentsForCombinedOp, vectors));
-			}
-				   
-			let verifcation = Self::verify_ops(&vectors, operations);
-			if verifcation.is_err() {
-			    return Err((verifcation.unwrap_err(), vectors));
-			}
-			
-			let (any_complex_ops, final_number_space) = verifcation.unwrap();
-		    
-			if operations.len() == 0
-			{
-			    return Ok(vectors);
-			}
-			
-			// All vectors are required to have the same length
-			let first_vec_len = vectors[0].points();
-			let mut has_errors = false;
-			for v in &vectors {
-			    if v.points() != first_vec_len {
-				has_errors = true;
-			    }
-			}
-			
-			if has_errors {
-			    return Err((ErrorReason::InvalidNumberOfArgumentsForCombinedOp, vectors));
-			}
-			
-			// If the vectors needs to be complex at some point during the
-			// calculation the transform them to complex right away.
-			// This might be unnecessary in some cases, but covering
-			// complex/real mixed cases will cause more implementation effort
-			// later in the process so we better keep it simple for now.
-			if any_complex_ops {
-			    let mut complex_vectors = Vec::with_capacity(vectors.len());
-			    for _ in 0..vectors.len() {
-				let vector = vectors.pop().unwrap();
-				let as_complex = 
-				    if vector.is_complex() { vector }
-				    else { vector.to_complex().unwrap() };
-				complex_vectors.push(as_complex);
-			    }
-			    
-			    complex_vectors.reverse();
-			    vectors = complex_vectors;
-			}
-			
-			let (vectorization_length, 
-			     multicore_settings,
-			     scalar_length) =
-			    {
-				let first = &vectors[0];
-				let data_length = first.len();
-				let alloc_len = first.allocated_len();
-				let rounded_len = round_len(data_length);
-				if rounded_len <= alloc_len {
-				    (rounded_len, first.multicore_settings, 0)
-				}
-				else {
-				    let scalar_length = data_length % $reg::len();
-				    (data_length - scalar_length, first.multicore_settings, scalar_length)
-				}
-			    };
-			if vectorization_length > 0 {
-				let complexity = if operations.len() > 5 { Complexity::Large } else { Complexity::Medium };
-				{
-				    let mut array: Vec<&mut [$data_type]> = vectors.iter_mut().map(|v| {
-					let len = v.len();
-					&mut v.data[0..len]
-				    }).collect();
-				    if any_complex_ops {
-					Chunk::execute_partial_multidim(
-					    complexity, &multicore_settings,
-					    &mut array, vectorization_length, $reg::len(), 
-					    (operations, first_vec_len), 
-					    Self::perform_complex_operations_par);
-				    }
-				    else {
-					Chunk::execute_partial_multidim(
-					    complexity, &multicore_settings,
-					    &mut array, vectorization_length, $reg::len(), 
-					    (operations, first_vec_len), 
-					    Self::perform_real_operations_par);   
-				    }
-				}
->>>>>>> 5c472545
-            }
-
-			if scalar_length > 0 {
-			    let mut last_elems = Vec::with_capacity(vectors.len());
-			    for j in 0..vectors.len() {
-				let reg = $reg::splat(0.0);
-				let mut reg_array = reg.to_array();
-				for i in 0..scalar_length {
-				    reg_array[i] = vectors[j].data[vectorization_length + i];
-				}
-				
-				last_elems.push($reg::from_array(reg_array));
-			    }
-			    
-			    if any_complex_ops {
-				for operation in operations
-				{
-				    PerformOperationSimd::<$data_type>::perform_complex_operation(
-					&mut last_elems, 
-					operation,
-					(vectorization_length / $reg::len() * 2),
-					first_vec_len);
-				}
-			    }
-			    else {
-				for operation in operations
-				{
-				    PerformOperationSimd::<$data_type>::perform_real_operation(
-					&mut last_elems, 
-					operation,
-					(vectorization_length / $reg::len()),
-					first_vec_len);
-				}
-			    }
-			    
-			    let mut j = 0;
-			    for reg in last_elems {
-				let reg_array = reg.to_array();
-				for i in 0..scalar_length {
-				    vectors[j].data[vectorization_length + i] = reg_array[i];
-				}
-				j += 1;
-			    }
-			}
-			
-			// In case we converted vectors at the beginning to complex
-			// we might now need to convert them back to real.
-			if any_complex_ops {
-			    let mut correct_domain = Vec::with_capacity(vectors.len());
-			    vectors.reverse();
-			    for i in 0..vectors.len() {
-				let vector = vectors.pop().unwrap();
-				let right_domain = 
-				    if final_number_space[i] { vector }
-				    else { vector.to_real().unwrap() };
-				correct_domain.push(right_domain);
-			    }
-			    
-			    vectors = correct_domain;
-			}
-			
-			Ok (vectors)
-		    }
-		    
-		    fn perform_complex_operations_par(
-			array: &mut Vec<&mut [$data_type]>, 
-			range: Range<usize>,
-			arguments: (&[Operation<$data_type>], usize))
-		    {
-			let (operations, points) = arguments;
-			let mut regs: Vec<&mut [$reg]> = 
-			    array.iter_mut()
-				.map(|a|$reg::array_to_regs_mut(a))
-				.collect();
-			let mut vectors = Vec::with_capacity(regs.len());
-			for j in 0..regs.len() {
-			   vectors.push(regs[j][0]);
-			}
-		    
-			let reg_len = $reg::len() / 2;
-			let mut index = range.start / 2;
-			for i in 0..regs[0].len()
-			{ 
-			    for j in 0..regs.len() {
-				unsafe {
-				    let elem = vectors.get_unchecked_mut(j);
-				    *elem = *regs.get_unchecked(j).get_unchecked(i);
-				}
-			    }
-			
-			    for operation in operations
-			    {
-				PerformOperationSimd::<$data_type>::perform_complex_operation(
-				    &mut vectors, 
-				    operation,
-				    index,
-				    points);
-			    }
-			    
-			    for j in 0..regs.len() {
-				unsafe {
-				    let elem = regs.get_unchecked_mut(j).get_unchecked_mut(i);
-				    *elem = *vectors.get_unchecked(j);
-				}
-			    }
-			    
-			    index += reg_len;
-			}
-		    }
-		    
-		    fn perform_real_operations_par(
-			array: &mut Vec<&mut [$data_type]>,
-			range: Range<usize>,
-			arguments: (&[Operation<$data_type>], usize))
-		    {
-			let (operations, points) = arguments;
-			let mut regs: Vec<&mut [$reg]> = 
-			    array.iter_mut()
-				.map(|a|$reg::array_to_regs_mut(a))
-				.collect();
-			let mut vectors = Vec::with_capacity(regs.len());
-			for j in 0..regs.len() {
-			   vectors.push(regs[j][0]);
-                }
-            
-                let reg_len = $reg::len();
-                let mut index = range.start;
-                for i in 0..regs[0].len()
-                { 
-                    for j in 0..regs.len() {
-                        unsafe {
-                            let elem = vectors.get_unchecked_mut(j);
-                            *elem = *regs.get_unchecked(j).get_unchecked(i);
-                        }
-                    }
-                
-                    for operation in operations
-                    {
-                        PerformOperationSimd::<$data_type>::perform_real_operation(
-                            &mut vectors, 
-                            operation,
-                            index,
-                            points);
-                    }
-                    
-                    for j in 0..regs.len() {
-                        unsafe {
-                            let elem = regs.get_unchecked_mut(j).get_unchecked_mut(i);
-                            *elem = *vectors.get_unchecked(j);
-                        }
-                    }
-                    
-                    index += reg_len;
-                }
-            }
-            
-            fn verify_ops(vectors: &[Self], operations: &[Operation<$data_type>]) -> Result<(bool, Vec<bool>), ErrorReason> {
-                let mut complex: Vec<bool> = vectors.iter().map(|v|v.is_complex()).collect();
-                let max_arg_num =  vectors.len();
-                let mut complex_at_any_moment = complex.clone();
-                for op in operations {
-                    let index = get_argument(op);
-                    
-                    if index >= max_arg_num {
-                        return Err(ErrorReason::InvalidNumberOfArgumentsForCombinedOp);
-                    }
-                    
-                    let eval = evaluate_number_space_transition(complex[index], op);
-                    let complex_after_op = match eval {
-                        Err(reason) => { return Err(reason) }
-                        Ok(new_complex) => { new_complex }
-                    };
-                    
-                    complex[index] = complex_after_op;
-                    if complex_after_op {
-                        complex_at_any_moment[index] = complex_after_op;
-                    }
-                }
-                
-                Ok((complex_at_any_moment.iter().any(|c|*c), complex))
-            }
-        }
-     }
-}        
-add_multi_ops_impl!(f32, Reg32);
-add_multi_ops_impl!(f64, Reg64);
-
-impl<T> PreparedOperation1<
-    T, 
-    GenericDataVector<T>, GenericDataVector<T>>
-            where T: RealNumber
-{
-    /// Allows to directly push an `Operation` enum to a `PreparedOperation1`.
-    /// This mainly exists as interop between Rust and other languages.
-    pub fn add_enum_op(&mut self, op: Operation<T>) {
-        self.ops.push(op);
-    }
-}
-
-impl<T> PreparedOperation2<
-    T, 
-    GenericDataVector<T>, GenericDataVector<T>, 
-    GenericDataVector<T>, GenericDataVector<T>>
-            where T: RealNumber
-{
-    /// Allows to directly push an `Operation` enum to a `PreparedOperation2`.
-    /// This mainly exists as interop between Rust and other languages.
-    pub fn add_enum_op(&mut self, op: Operation<T>) {
-        self.ops.push(op);
-    }
-}
-
-impl<T> MultiOperation2<
-    T, 
-    GenericDataVector<T>, GenericDataVector<T>>
-            where T: RealNumber
-{
-    /// Allows to directly push an `Operation` enum to a `MultiOperation2`.
-    /// This mainly exists as interop between Rust and other languages.
-    pub fn add_enum_op(&mut self, op: Operation<T>) {
-        self.prepared_ops.add_enum_op(op);
-    }
-}
-
-impl<T> MultiOperation1<
-    T, 
-    GenericDataVector<T>>
-            where T: RealNumber
-{
-    /// Allows to directly push an `Operation` enum to a `MultiOperation1`.
-    /// This mainly exists as interop between Rust and other languages.
-    pub fn add_enum_op(&mut self, op: Operation<T>) {
-        self.prepared_ops.add_enum_op(op);
-    }
-}
-
-/// Prepares an operation with one input and one output.
-pub fn prepare1<T, A>()
-    -> PreparedOperation1<T, A, A> 
-    where 
-        T: RealNumber,
-        A: ToIdentifier<T> {
-    PreparedOperation1 
-         { 
-            a: PhantomData,
-            b: PhantomData, 
-            ops: Vec::new()
-         }
-}
-
-/// Prepares an operation with two inputs and two outputs.
-pub fn prepare2<T, A, B>()
-    -> PreparedOperation2<T, A, B, A, B> 
-    where 
-        T: RealNumber,
-        A: ToIdentifier<T>, 
-        B: ToIdentifier<T> {
-    PreparedOperation2 
-         { 
-            a: PhantomData,
-            b: PhantomData, 
-            c: PhantomData,
-            d: PhantomData, 
-            ops: Vec::new(), 
-            swap: false
-         }
-}
-
-/// Creates a new multi operation for one vectors.
-pub fn multi_ops1<T, A>(a: A)
-    -> MultiOperation1<T, A>
-    where 
-        T: RealNumber,
-        A: ToIdentifier<T> + DataVector<T> + RededicateVector<GenericDataVector<T>> {
-    let ops: PreparedOperation1<T, GenericDataVector<T>, A> =           
-         PreparedOperation1 
-         { 
-            a: PhantomData,
-            b: PhantomData, 
-            ops: Vec::new()
-         };
-    let a: GenericDataVector<T> = a.rededicate();
-    MultiOperation1 { a: a, prepared_ops: ops }
-}
-
-
-/// Creates a new multi operation for two vectors.
-pub fn multi_ops2<T, A, B>(a: A, b: B)
-    -> MultiOperation2<T, A, B>
-    where 
-        T: RealNumber,
-        A: ToIdentifier<T> + DataVector<T> + RededicateVector<GenericDataVector<T>>, 
-        B: ToIdentifier<T> + DataVector<T> + RededicateVector<GenericDataVector<T>> {
-    let ops: PreparedOperation2<T, GenericDataVector<T>, GenericDataVector<T>, A, B> =           
-         PreparedOperation2 
-         { 
-            a: PhantomData,
-            b: PhantomData, 
-            c: PhantomData,
-            d: PhantomData, 
-            ops: Vec::new(), 
-            swap: false
-         };
-    let a: GenericDataVector<T> = a.rededicate();
-    let b: GenericDataVector<T> = b.rededicate();
-    MultiOperation2 { a: a, b: b, prepared_ops: ops }
-}
-
-#[cfg(test)]
-mod tests {
-    use super::super::*;
-    use super::*;
-    use num::complex::Complex32;
-
-    #[test]
-    fn multi_ops_construction()
-    {
-        // This test case tests mainly the syntax and less the 
-        // runtime results.
-        let array = [1.0, 2.0, 3.0, 4.0, 5.0, 6.0, 7.0, 8.0];
-        let a = RealTimeVector32::from_array(&array);
-        let b = RealTimeVector32::from_array(&array);
-        
-        let ops = multi_ops2(a, b);
-        let ops = ops.add_ops(|a, b| (a, b));
-        let (a, _) = ops.get().unwrap();
-        
-        assert_eq!(a.data, [1.0, 2.0, 3.0, 4.0, 5.0, 6.0, 7.0, 8.0]);
-    }
-    
-    #[test]
-    fn prepared_ops_construction()
-    {
-        // This test case tests mainly the syntax and less the 
-        // runtime results.
-        let ops = prepare2::<f32, RealTimeVector32, RealTimeVector32>();
-        let ops = ops.add_ops(|a, b| (a, b));
-        
-        let array = [1.0, 2.0, 3.0, 4.0, 5.0, 6.0, 7.0, 8.0];
-        let a = RealTimeVector32::from_array(&array);
-        let b = RealTimeVector32::from_array(&array);
-        let (a, _) = ops.exec(a, b).unwrap();
-        
-        assert_eq!(a.data, [1.0, 2.0, 3.0, 4.0, 5.0, 6.0, 7.0, 8.0]);
-    }
-    
-    #[test]
-    fn swapping()
-    {
-        let ops = prepare2::<f32, ComplexTimeVector32, RealTimeVector32>();
-        let ops = ops.add_ops(|a, b| (a, b));
-        
-        let array = [1.0, 2.0, 3.0, 4.0, 5.0, 6.0, 7.0, 8.0];
-        let a = ComplexTimeVector32::from_interleaved(&array);
-        let b = RealTimeVector32::from_array(&array);
-        assert_eq!(a.is_complex(), true);
-        let (a, b) = ops.exec(a, b).unwrap();
-        // Check the compile time types with the assignments
-        let c: ComplexTimeVector32 = a; 
-        let d: RealTimeVector32 = b;
-        assert_eq!(c.is_complex(), true);
-        assert_eq!(d.is_complex(), false);
-        assert_eq!(d.len(), 8);
-        
-        let ops = ops.add_ops(|a, b| (b, a));
-        let a = ComplexTimeVector32::from_interleaved(&array);
-        let b = RealTimeVector32::from_array(&array);
-        assert_eq!(a.is_complex(), true);
-        let (b, a) = ops.exec(a, b).unwrap();
-        // Check the compile time types with the assignments
-        let c: ComplexTimeVector32 = a; 
-        let d: RealTimeVector32 = b;
-        assert_eq!(c.is_complex(), true);
-        assert_eq!(d.is_complex(), false);
-        assert_eq!(d.len(), 8);
-    }
-    
-    #[test]
-    fn swap_twice()
-    {
-        let ops = prepare2::<f32, ComplexTimeVector32, RealTimeVector32>();
-        let ops = ops.add_ops(|a, b| (b, a));
-        let ops = ops.add_ops(|a, b| (b, a));
-                
-        let array = [1.0, 2.0, 3.0, 4.0, 5.0, 6.0, 7.0, 8.0];
-        let a = ComplexTimeVector32::from_interleaved(&array);
-        let b = RealTimeVector32::from_array(&array);
-        assert_eq!(a.is_complex(), true);
-        let (a, b) = ops.exec(a, b).unwrap();
-        // Check the compile time types with the assignments
-        let c: ComplexTimeVector32 = a; 
-        let d: RealTimeVector32 = b;
-        assert_eq!(c.is_complex(), true);
-        assert_eq!(d.is_complex(), false);
-        assert_eq!(d.len(), 8);
-    }
-    
-    #[test]
-    fn complex_operation_on_real_vector()
-    {
-        let array = [1.0, 2.0, 3.0, 4.0, 5.0, 6.0, 7.0, 8.0];
-        let a = DataVector32::from_array(false, DataVectorDomain::Time, &array);
-        let b = DataVector32::from_array(false, DataVectorDomain::Time, &array);
-        
-        let ops = multi_ops2(a, b);
-        let ops = ops.add_ops(|a, b| (b.magnitude(), a));
-        let res = ops.get();
-        assert!(res.is_err());
-    }
-    
-    #[test]
-    fn simple_operation()
-    {
-        let ops = prepare2::<f32, ComplexTimeVector32, RealTimeVector32>();
-        let ops = ops.add_ops(|a, b| (b.abs(), a));
-        let ops = ops.add_ops(|a, b| (b, a.abs()));
-                
-        let array = [1.0, 2.0, -3.0, 4.0, -5.0, 6.0, -7.0, 8.0,
-                     1.0, -2.0, 3.0, 4.0, 5.0, -6.0, -7.0, 8.0];
-        let a = ComplexTimeVector32::from_interleaved(&array);
-        let array = [-11.0, 12.0, -13.0, 14.0, -15.0, 16.0, -17.0, 18.0];
-        let b = RealTimeVector32::from_array(&array);
-        assert_eq!(a.is_complex(), true);
-        let (a, b) = ops.exec(a, b).unwrap();
-        assert_eq!(a.is_complex(), true);
-        assert_eq!(b.is_complex(), false);
-        let expected = [1.0, 2.0, -3.0, 4.0, -5.0, 6.0, -7.0, 8.0,
-                     1.0, -2.0, 3.0, 4.0, 5.0, -6.0, -7.0, 8.0];
-        assert_eq!(a.data(), &expected);   
-        let expected = [11.0, 12.0, 13.0, 14.0, 15.0, 16.0, 17.0, 18.0];
-        assert_eq!(b.data(), &expected);            
-    }
-    
-    /// Same as `simple_operation` but the arguments are passed in reversed order.
-    #[test]
-    fn simple_operation2()
-    {
-        let ops = prepare2::<f32, RealTimeVector32, ComplexTimeVector32>();
-        let ops = ops.add_ops(|a, b| (b, a.abs()));
-        let ops = ops.add_ops(|a, b| (b.abs(), a));
-                
-        let array = [1.0, 2.0, -3.0, 4.0, -5.0, 6.0, -7.0, 8.0,
-                     1.0, -2.0, 3.0, 4.0, 5.0, -6.0, -7.0, 8.0];
-        let a = ComplexTimeVector32::from_interleaved(&array);
-        let array = [-11.0, 12.0, -13.0, 14.0, -15.0, 16.0, -17.0, 18.0];
-        let b = RealTimeVector32::from_array(&array);
-        assert_eq!(a.is_complex(), true);
-        let (b, a) = ops.exec(b, a).unwrap();
-        assert_eq!(a.is_complex(), true);
-        assert_eq!(b.is_complex(), false);
-        let expected = [1.0, 2.0, -3.0, 4.0, -5.0, 6.0, -7.0, 8.0,
-                     1.0, -2.0, 3.0, 4.0, 5.0, -6.0, -7.0, 8.0];
-        assert_eq!(a.data(), &expected);   
-        let expected = [11.0, 12.0, 13.0, 14.0, 15.0, 16.0, 17.0, 18.0];
-        assert_eq!(b.data(), &expected);            
-    }
-    
-    #[test]
-    fn map_inplace_real_test()
-    {
-        let array = [1.0, 2.0, 3.0, 4.0];
-        let a = RealTimeVector32::from_array(&array);
-        let ops = multi_ops1(a);
-        let ops = ops.add_ops(|a|a.map_inplace_real(|v,i|v * i as f32));
-        let a = ops.get().unwrap();
-        let expected = [0.0, 2.0, 6.0, 12.0];
-        assert_eq!(a.data(), &expected); 
-    }
-    
-    /// This test checks mainly if the closure we store in the Operation enum
-    /// can still reference its scope.
-    #[test]
-    fn multiply_linear_test()
-    {
-        let array = [1.0, 2.0, 3.0, 4.0];
-        let a = RealTimeVector32::from_array(&array);
-        let a = multiply_linear(a, 0.5);
-        let expected = [0.0, 1.0, 3.0, 6.0];
-        assert_eq!(a.data(), &expected); 
-    }
-    
-    fn multiply_linear(a: RealTimeVector32, fac: f32) -> RealTimeVector32 {
-        let ops = multi_ops1(a);
-        let ops = ops.add_ops(|a|a.map_inplace_real(|v,i|v * i as f32 * fac));
-        ops.get().unwrap()
-    }
-    
-    #[test]
-    fn map_inplace_complex_test()
-    {
-        let array = [1.0, 2.0, 3.0, 4.0, 5.0, 6.0];
-        let a = ComplexTimeVector32::from_interleaved(&array);
-        let ops = multi_ops1(a);
-        let ops = ops.add_ops(|a|a.map_inplace_complex(|v,i|v * Complex32::new(i as f32, 0.0)));
-        let a = ops.get().unwrap();
-        let expected = [0.0, 0.0, 3.0, 4.0, 10.0, 12.0];
-        assert_eq!(a.data(), &expected); 
-    }
-}
+use std::marker::PhantomData;
+use std::result;
+use std::ops::Range;
+use super::super::RealNumber;
+use super::{
+    round_len,
+    DataVector,
+    VecResult,
+    ErrorReason,
+    RealTimeVector,
+    ComplexTimeVector,
+    RealFreqVector,
+    ComplexFreqVector,
+    RealVectorOps,
+    ComplexVectorOps,
+    GenericDataVector,
+    RededicateVector};  
+use super::operations_enum::{
+    Operation,
+    evaluate_number_space_transition,
+    get_argument,
+    PerformOperationSimd};
+use multicore_support::{Chunk, Complexity};
+use simd_extensions::{Simd, Reg32, Reg64};
+use num::Complex;
+use std::sync::{Arc, Mutex};
+
+const ARGUMENT1: usize = 0;
+const ARGUMENT2: usize = 1;
+
+/// Trait which defines the relation between a vector
+/// and an identifier. 
+pub trait ToIdentifier<T>
+    where T: RealNumber 
+{
+    type Identifier: Identifier<T>;
+}
+
+/// An identifier is just a placeholder for a vector
+/// used to ensure already at compile time that operations are valid.
+pub trait Identifier<T> : Sized
+    where T: RealNumber 
+{
+    type Vector: DataVector<T> + ToIdentifier<T>;
+    fn get_arg(&self) -> usize;
+    fn get_ops(self) -> Vec<(u64, Operation<T>)>;
+    fn new(arg: usize, counter: Arc<Mutex<u64>>) -> Self;
+    fn new_ops(ops: Vec<(u64, Operation<T>)>, arg: usize, counter: Arc<Mutex<u64>>) -> Self;
+}
+
+/// Operations for complex vectors which can be used in combination 
+/// with multi ops or prepared ops. For a documentation of the specific operations
+/// see [`ComplexVectorOps`](../trait.ComplexVectorOps.html).
+pub trait ComplexIdentifier<T> : Identifier<T>
+    where T: RealNumber 
+{
+    type RealPartner;
+    /// See [`ComplexVectorOps`](../trait.ComplexVectorOps.html#tymethod.complex_offset).
+    fn complex_offset(self, offset: Complex<T>) -> Self;
+    /// See [`ComplexVectorOps`](../trait.ComplexVectorOps.html#tymethod.complex_scale).
+    fn complex_scale(self, factor: Complex<T>) -> Self;
+    /// See [`ComplexVectorOps`](../trait.ComplexVectorOps.html#tymethod.magnitude).
+    fn magnitude(self) -> Self::RealPartner;
+    /// See [`ComplexVectorOps`](../trait.ComplexVectorOps.html#tymethod.magnitude_squared).
+    fn magnitude_squared(self) -> Self::RealPartner;
+    /// See [`ComplexVectorOps`](../trait.ComplexVectorOps.html#tymethod.conj).
+    fn conj(self) -> Self;
+    /// See [`ComplexVectorOps`](../trait.ComplexVectorOps.html#tymethod.to_real).
+    fn to_real(self) -> Self::RealPartner;
+    /// See [`ComplexVectorOps`](../trait.ComplexVectorOps.html#tymethod.to_imag).
+    fn to_imag(self) -> Self::RealPartner;
+    /// See [`ComplexVectorOps`](../trait.ComplexVectorOps.html#tymethod.phase).
+    fn phase(self) -> Self::RealPartner;
+    /// See [`ComplexVectorOps`](../trait.ComplexVectorOps.html#tymethod.multiply_complex_exponential).
+    fn multiply_complex_exponential(self, a: T, b: T) -> Self;
+    /// See [`ComplexVectorOps`](../trait.ComplexVectorOps.html#tymethod.map_inplace_complex).
+    fn map_inplace_complex<F>(self, f: F) -> Self
+        where F: Fn(Complex<T>, usize) -> Complex<T> + Send + Sync;
+}
+
+/// Operations for real vectors which can be used on combination 
+/// with multi ops or prepared ops. For a documentation of the specific operations
+/// see [`RealVectorOps`](../trait.RealVectorOps.html).
+pub trait RealIdentifier<T> : Identifier<T>
+    where T: RealNumber 
+{
+    type ComplexPartner;
+    /// See [`RealVectorOps`](../trait.RealVectorOps.html#tymethod.real_offset).
+    fn real_offset(self, offset: T) -> Self;
+    /// See [`RealVectorOps`](../trait.RealVectorOps.html#tymethod.real_scale).
+    fn real_scale(self, factor: T) -> Self;
+    /// See [`RealVectorOps`](../trait.RealVectorOps.html#tymethod.abs).
+    fn abs(self) -> Self;
+    /// See [`RealVectorOps`](../trait.RealVectorOps.html#tymethod.to_complex).
+    fn to_complex(self) -> Self::ComplexPartner;
+    /// See [`RealVectorOps`](../trait.RealVectorOps.html#tymethod.map_inplace_real).
+    fn map_inplace_real<F>(self, f: F) -> Self
+        where F: Fn(T, usize) -> T + Send + Sync;
+}
+
+/// Operations for all kind of vectors which can be used in combination 
+/// with multi ops or prepared ops. For a documentation of the specific operations
+/// see [`GenericVectorOps`](../trait.GenericVectorOps.html).
+pub trait GeneralIdentifier<T> : Identifier<T>
+    where T: RealNumber 
+{
+    /// See [`GenericVectorOps`](../trait.GenericVectorOps.html#tymethod.add_vector).
+    fn add_vector(self, summand: &Self) -> Self;
+    /// See [`GenericVectorOps`](../trait.GenericVectorOps.html#tymethod.subtract_vector).
+    fn subtract_vector(self, subtrahend: &Self) -> Self;
+    /// See [`GenericVectorOps`](../trait.GenericVectorOps.html#tymethod.multiply_vector).
+    fn multiply_vector(self, factor: &Self) -> Self;
+    /// See [`GenericVectorOps`](../trait.GenericVectorOps.html#tymethod.divide_vector).
+    fn divide_vector(self, divisor: &Self) -> Self;
+    /// See [`GenericVectorOps`](../trait.GenericVectorOps.html#tymethod.sqrt).
+    fn sqrt(self) -> Self;
+    /// See [`GenericVectorOps`](../trait.GenericVectorOps.html#tymethod.square).
+    fn square(self) -> Self;
+    /// See [`GenericVectorOps`](../trait.GenericVectorOps.html#tymethod.root).
+    fn root(self, degree: T) -> Self;
+    /// See [`GenericVectorOps`](../trait.GenericVectorOps.html#tymethod.powf).
+    fn powf(self, exponent: T) -> Self;
+    /// See [`GenericVectorOps`](../trait.GenericVectorOps.html#tymethod.ln).
+    fn ln(self) -> Self;
+    /// See [`GenericVectorOps`](../trait.GenericVectorOps.html#tymethod.exp).
+    fn exp(self) -> Self;
+    /// See [`GenericVectorOps`](../trait.GenericVectorOps.html#tymethod.log).;
+    fn log(self, base: T) -> Self;
+    /// See [`GenericVectorOps`](../trait.GenericVectorOps.html#tymethod.expf).
+    fn expf(self, base: T) -> Self;
+    /// See [`GenericVectorOps`](../trait.GenericVectorOps.html#tymethod.sin).
+    fn sin(self) -> Self;
+    /// See [`GenericVectorOps`](../trait.GenericVectorOps.html#tymethod.cos).
+    fn cos(self) -> Self;
+    /// See [`GenericVectorOps`](../trait.GenericVectorOps.html#tymethod.tan).
+    fn tan(self) -> Self;
+    /// See [`GenericVectorOps`](../trait.GenericVectorOps.html#tymethod.asin).
+    fn asin(self) -> Self;
+    /// See [`GenericVectorOps`](../trait.GenericVectorOps.html#tymethod.acos).
+    fn acos(self) -> Self;
+    /// See [`GenericVectorOps`](../trait.GenericVectorOps.html#tymethod.atan).
+    fn atan(self) -> Self;
+    /// See [`GenericVectorOps`](../trait.GenericVectorOps.html#tymethod.sinh).
+    fn sinh(self) -> Self;
+    /// See [`GenericVectorOps`](../trait.GenericVectorOps.html#tymethod.cosh).
+    fn cosh(self) -> Self;
+    /// See [`GenericVectorOps`](../trait.GenericVectorOps.html#tymethod.tanh).
+    fn tanh(self) -> Self;
+    /// See [`GenericVectorOps`](../trait.GenericVectorOps.html#tymethod.asinh).
+    fn asinh(self) -> Self;
+    /// See [`GenericVectorOps`](../trait.GenericVectorOps.html#tymethod.acosh).
+    fn acosh(self) -> Self;
+    /// See [`GenericVectorOps`](../trait.GenericVectorOps.html#tymethod.atanh).
+    fn atanh(self) -> Self;
+    /// Copies data from another vector.
+    fn clone_from(self, &Self) -> Self;
+    
+    /// Adds its length to the vector elements
+    /// # Example
+    ///
+    /// ```
+    /// use basic_dsp::*;
+    /// use basic_dsp::combined_ops::*;    
+    /// let complex = ComplexTimeVector32::from_interleaved(&[1.0, 2.0, 3.0, 4.0]);
+    /// let ops = multi_ops1(complex);
+    /// let ops = ops.add_ops(|v|v.add_points());
+    /// let complex = ops.get().expect("Ignoring error handling in examples");
+    /// assert_eq!([3.0, 2.0, 5.0, 4.0], complex.data());
+    /// ```
+    fn add_points(self) -> Self;
+    
+    /// Subtracts its length from the vector elements
+    /// # Example
+    ///
+    /// ```
+    /// use basic_dsp::*;
+    /// use basic_dsp::combined_ops::*;    
+    /// let complex = ComplexTimeVector32::from_interleaved(&[3.0, 2.0, 5.0, 4.0]);
+    /// let ops = multi_ops1(complex);
+    /// let ops = ops.add_ops(|v|v.sub_points());
+    /// let complex = ops.get().expect("Ignoring error handling in examples");
+    /// assert_eq!([1.0, 2.0, 3.0, 4.0], complex.data());
+    /// ```
+    fn sub_points(self) -> Self;
+    
+    /// divides the vector elements by its length
+    /// Subtracts its length from the vector elements
+    /// # Example
+    ///
+    /// ```
+    /// use basic_dsp::*;
+    /// use basic_dsp::combined_ops::*;    
+    /// let complex = ComplexTimeVector32::from_interleaved(&[2.0, 4.0, 6.0, 8.0]);
+    /// let ops = multi_ops1(complex);
+    /// let ops = ops.add_ops(|v|v.div_points());
+    /// let complex = ops.get().expect("Ignoring error handling in examples");
+    /// assert_eq!([1.0, 2.0, 3.0, 4.0], complex.data());
+    /// ```
+    fn div_points(self) -> Self;
+    
+    /// Multiplies the vector elements with its length
+    /// # Example
+    ///
+    /// ```
+    /// use basic_dsp::*;
+    /// use basic_dsp::combined_ops::*;    
+    /// let complex = ComplexTimeVector32::from_interleaved(&[1.0, 2.0, 3.0, 4.0]);
+    /// let ops = multi_ops1(complex);
+    /// let ops = ops.add_ops(|v|v.mul_points());
+    /// let complex = ops.get().expect("Ignoring error handling in examples");
+    /// assert_eq!([2.0, 4.0, 6.0, 8.0], complex.data());
+    fn mul_points(self) -> Self;
+}
+
+/// Scale operations to vectors in combination 
+/// with multi ops or prepared ops. For a documentation of the specific operations
+/// see [`Scale`](../trait.Scale.html).
+pub trait Scale<T>: Sized where T: Sized {
+    /// See [`Scale`](../trait.Scale.html#tymethod.scale).
+    fn scale(self, factor: T) -> Self;
+}
+
+/// Offset operations to vectors in combination 
+/// with multi ops or prepared ops. For a documentation of the specific operations
+/// see [`Offset`](../trait.Offset.html).
+pub trait Offset<T>: Sized where T: Sized {
+    /// See [`Offset`](../trait.Offset.html#tymethod.offset).
+    fn offset(self, offset: T) -> Self;
+}
+
+/// Allows to map every vector element.
+/// with multi ops or prepared ops. For a documentation of the specific operations
+/// see [`VectorIter`](../trait.VectorIter.html).
+pub trait IdentifierIter<T>: Sized where T: Sized {
+    /// See [`VectorIter`](../trait.VectorIter.html#tymethod.map_inplace).
+    fn map_inplace<F>(self, f: F) -> Self
+        where F: Fn(T, usize) -> T + Send + Sync + 'static ;
+}
+
+macro_rules! create_identfier {
+    ($($vector:ident, $name:ident;)*)
+     =>
+     {   
+        $(
+            /// Placeholder for a concrete vector.
+            pub struct $name<T>
+                where T: RealNumber 
+            {
+                arg: usize,
+                ops: Vec<(u64, Operation<T>)>,
+                counter: Arc<Mutex<u64>>
+            }
+            
+            impl<T> ToIdentifier<T> for $vector<T>
+                where T: RealNumber {
+                type Identifier = $name<T>;
+            }
+            
+            impl<T> Identifier<T> for $name<T>
+                where T: RealNumber {
+                type Vector = $vector<T>;
+                fn get_arg(&self) -> usize { self.arg }
+                fn get_ops(self) -> Vec<(u64, Operation<T>)> { self.ops }
+                fn new(arg: usize, counter: Arc<Mutex<u64>>) -> Self { $name { ops: Vec::new(), arg: arg, counter: counter } }
+                fn new_ops(ops: Vec<(u64, Operation<T>)>, arg: usize, counter: Arc<Mutex<u64>>) -> Self { $name { ops: ops, arg: arg, counter: counter } }
+            }
+            
+            impl<T> $name<T> 
+                where T: RealNumber {
+                fn add_op<R>(self, op: Operation<T>) -> R 
+                    where R: Identifier<T> {
+                    let mut ops = self.ops;
+                    let counter = self.counter;
+                    let seq = {
+                        let mut value = counter.lock().unwrap();
+                        *value += 1;
+                        *value
+                    };
+                    ops.push((seq, op));
+                    R::new_ops(ops, self.arg, counter)
+                }
+            }
+        )*
+     }
+}
+
+create_identfier!(
+    GenericDataVector, GenericDataIdentifier; 
+    RealTimeVector, RealTimeIdentifier; 
+    ComplexTimeVector, ComplexTimeIdentifier; 
+    RealFreqVector, RealFreqIdentifier; 
+    ComplexFreqVector, ComplexFreqIdentifier;);
+
+/// An operation on one data vector which has been prepared in 
+/// advance.
+///
+/// The type arguments can be read like a function definition: TI1 -> TO1
+#[derive(Clone)]
+pub struct PreparedOperation1<T, TI1, TO1>
+    where T: RealNumber,
+         TI1: ToIdentifier<T>, 
+         TO1: ToIdentifier<T> {
+    a: PhantomData<TI1>,
+    b: PhantomData<TO1>,
+    ops: Vec<Operation<T>>
+}
+
+/// An operation on two data vectors which has been prepared in 
+/// advance.
+///
+/// The type arguments can be read like a function definition: (TI1, TI2) -> (TO1, TO2)
+#[derive(Clone)]
+pub struct PreparedOperation2<T, TI1, TI2, TO1, TO2> 
+    where T: RealNumber,
+          TI1: ToIdentifier<T>, TI2: ToIdentifier<T>,
+          TO1: ToIdentifier<T>, TO2: ToIdentifier<T> {
+    a: PhantomData<TI1>,
+    b: PhantomData<TI2>,
+    c: PhantomData<TO1>,
+    d: PhantomData<TO2>,
+    ops: Vec<Operation<T>>,
+    swap: bool
+}
+
+/// A multi operation which holds a vector and records all changes
+/// which need to be done to the vectors. By calling `get` on the struct
+/// all operations will be executed in one run.
+pub struct MultiOperation1<T, TO> 
+    where T: RealNumber,
+        TO: ToIdentifier<T> {
+    a: GenericDataVector<T>,
+    prepared_ops: PreparedOperation1<T, GenericDataVector<T>, TO>
+}
+
+/// A multi operation which holds two vectors and records all changes
+/// which need to be done to the vectors. By calling `get` on the struct
+/// all operations will be executed in one run.
+pub struct MultiOperation2<T, TO1, TO2> 
+    where T: RealNumber,
+        TO1: ToIdentifier<T>, 
+        TO2: ToIdentifier<T> {
+    a: GenericDataVector<T>,
+    b: GenericDataVector<T>,
+    prepared_ops: PreparedOperation2<T, GenericDataVector<T>, GenericDataVector<T>, TO1, TO2>
+}
+
+macro_rules! add_complex_multi_ops_impl {
+    ($data_type:ident, $name: ident, $partner: ident)
+     =>
+     {    
+        impl ComplexIdentifier<$data_type> for $name<$data_type> {
+            type RealPartner = $partner<$data_type>;
+            
+            fn complex_offset(self, offset: Complex<$data_type>) -> Self {
+                let arg = self.arg;
+                self.add_op(Operation::AddComplex(arg, offset))
+            }
+            
+            fn complex_scale(self, factor: Complex<$data_type>) -> Self {
+                let arg = self.arg;
+                self.add_op(Operation::MultiplyComplex(arg, factor))
+            }
+            
+            fn magnitude(self) -> Self::RealPartner {
+                let arg = self.arg;
+                self.add_op(Operation::Magnitude(arg))
+            }
+            
+            fn magnitude_squared(self) -> Self::RealPartner {
+                let arg = self.arg;
+                self.add_op(Operation::MagnitudeSquared(arg))
+            }
+            
+            fn conj(self) -> Self {
+                let arg = self.arg;
+                self.add_op(Operation::ComplexConj(arg))
+            }
+            
+            fn to_real(self) -> Self::RealPartner {
+                let arg = self.arg;
+                self.add_op(Operation::ToReal(arg))
+            }
+            
+            fn to_imag(self) -> Self::RealPartner {
+                let arg = self.arg;
+                self.add_op(Operation::ToImag(arg))
+            }
+            
+            fn phase(self) -> Self::RealPartner {
+                let arg = self.arg;
+                self.add_op(Operation::Phase(arg))
+            }
+            
+            fn multiply_complex_exponential(self, a: $data_type, b: $data_type) -> Self {
+                let arg = self.arg;
+                self.add_op(Operation::MultiplyComplexExponential(arg, a, b))
+            }
+            
+            fn map_inplace_complex<F>(self, f: F) -> Self
+                where F: Fn(Complex<$data_type>, usize) -> Complex<$data_type> + Send + Sync + 'static {
+                let arg = self.arg;
+                self.add_op(Operation::MapComplex(arg, Arc::new(f)))
+            }
+        }
+        
+        impl Scale<Complex<$data_type>> for $name<$data_type> {
+            fn scale(self, factor: Complex<$data_type>) -> Self {
+                let arg = self.arg;
+                self.add_op(Operation::MultiplyComplex(arg, factor))
+            }
+        }
+        
+        impl Offset<Complex<$data_type>> for $name<$data_type> {
+            fn offset(self, offset: Complex<$data_type>) -> Self {
+                let arg = self.arg;
+                self.add_op(Operation::AddComplex(arg, offset))
+            }
+        }
+        
+        impl IdentifierIter<Complex<$data_type>> for $name<$data_type> {
+            fn map_inplace<F>(self, f: F) -> Self
+                where F: Fn(Complex<$data_type>, usize) -> Complex<$data_type> + Send + Sync + 'static {
+                let arg = self.arg;
+                self.add_op(Operation::MapComplex(arg, Arc::new(f)))
+            }
+        }
+     }
+}     
+
+macro_rules! add_real_multi_ops_impl {
+    ($data_type:ident, $name: ident, $partner: ident)
+     =>
+     {    
+        impl RealIdentifier<$data_type> for $name<$data_type> {
+            type ComplexPartner = $partner<$data_type>;
+            fn real_offset(self, offset: $data_type) -> Self {
+                let arg = self.arg;
+                self.add_op(Operation::AddReal(arg, offset))
+            }
+            
+            fn real_scale(self, factor: $data_type) -> Self {
+                let arg = self.arg;
+                self.add_op(Operation::MultiplyReal(arg, factor))
+            }
+            
+            fn abs(self) -> Self {
+                let arg = self.arg;
+                self.add_op(Operation::Abs(arg))
+            }
+            
+            fn to_complex(self) -> Self::ComplexPartner {
+                let arg = self.arg;
+                self.add_op(Operation::ToComplex(arg))
+            }
+            
+            fn map_inplace_real<F>(self, f: F) -> Self
+                where F: Fn($data_type, usize) -> $data_type + Send + Sync + 'static {
+                let arg = self.arg;
+                self.add_op(Operation::MapReal(arg, Arc::new(f)))
+            }
+        }
+        
+        impl Scale<$data_type> for $name<$data_type> {
+            fn scale(self, factor: $data_type) -> Self {
+                let arg = self.arg;
+                self.add_op(Operation::MultiplyReal(arg, factor))
+            }
+        }
+        
+        impl Offset<$data_type> for $name<$data_type> {
+            fn offset(self, offset: $data_type) -> Self {
+                let arg = self.arg;
+                self.add_op(Operation::AddReal(arg, offset))
+            }
+        }
+        
+        impl IdentifierIter<$data_type> for $name<$data_type> {
+            fn map_inplace<F>(self, f: F) -> Self
+                where F: Fn($data_type, usize) -> $data_type + Send + Sync + 'static {
+                let arg = self.arg;
+                self.add_op(Operation::MapReal(arg, Arc::new(f)))
+            }
+        }
+     }
+}   
+
+macro_rules! add_general_multi_ops_impl {
+    ($data_type:ident, $name: ident)
+     =>
+     {    
+        impl GeneralIdentifier<$data_type> for $name<$data_type>
+                where $data_type: RealNumber 
+        {
+            fn add_vector(self, summand: &Self) -> Self {
+                let arg = self.arg;
+                self.add_op(Operation::AddVector(arg, summand.arg))
+            }
+            
+            fn subtract_vector(self, subtrahend: &Self) -> Self {
+                let arg = self.arg;
+                self.add_op(Operation::SubVector(arg, subtrahend.arg))
+            }
+            
+            fn multiply_vector(self, factor: &Self) -> Self {
+                let arg = self.arg;
+                self.add_op(Operation::MulVector(arg, factor.arg))
+            }
+            
+            fn divide_vector(self, divisor: &Self) -> Self {
+                let arg = self.arg;
+                self.add_op(Operation::DivVector(arg, divisor.arg))
+            }
+            
+            fn sqrt(self) -> Self {
+                let arg = self.arg;
+                self.add_op(Operation::Sqrt(arg))
+            }
+            
+            fn square(self) -> Self {
+                let arg = self.arg;
+                self.add_op(Operation::Square(arg))
+            }
+            
+            fn root(self, degree: $data_type) -> Self {
+                let arg = self.arg;
+                self.add_op(Operation::Root(arg, degree))
+            }
+            
+            fn powf(self, exponent: $data_type) -> Self {
+                let arg = self.arg;
+                self.add_op(Operation::Powf(arg, exponent))
+            }
+            
+            fn ln(self) -> Self {
+                let arg = self.arg;
+                self.add_op(Operation::Ln(arg))
+            }
+            
+            fn exp(self) -> Self {
+                let arg = self.arg;
+                self.add_op(Operation::Exp(arg))
+            }
+            
+            fn log(self, base: $data_type) -> Self {
+                let arg = self.arg;
+                self.add_op(Operation::Log(arg, base))
+            }
+            
+            fn expf(self, base: $data_type) -> Self {
+                let arg = self.arg;
+                self.add_op(Operation::Expf(arg, base))
+            }
+            
+            fn sin(self) -> Self {
+                let arg = self.arg;
+                self.add_op(Operation::Sin(arg))
+            }
+            
+            fn cos(self) -> Self {
+                let arg = self.arg;
+                self.add_op(Operation::Cos(arg))
+            }
+            
+            fn tan(self) -> Self {
+                let arg = self.arg;
+                self.add_op(Operation::Tan(arg))
+            }
+            
+            fn asin(self) -> Self {
+                let arg = self.arg;
+                self.add_op(Operation::ASin(arg))
+            }
+            
+            fn acos(self) -> Self {
+                let arg = self.arg;
+                self.add_op(Operation::ACos(arg))
+            }
+            
+            fn atan(self) -> Self {
+                let arg = self.arg;
+                self.add_op(Operation::ATan(arg))
+            }
+            
+            fn sinh(self) -> Self {
+                let arg = self.arg;
+                self.add_op(Operation::Sinh(arg))
+            }
+            
+            fn cosh(self) -> Self {
+                let arg = self.arg;
+                self.add_op(Operation::Cosh(arg))
+            }
+            
+            fn tanh(self) -> Self {
+                let arg = self.arg;
+                self.add_op(Operation::Tanh(arg))
+            }
+            
+            fn asinh(self) -> Self {
+                let arg = self.arg;
+                self.add_op(Operation::ASinh(arg))
+            }
+            
+            fn acosh(self) -> Self {
+                let arg = self.arg;
+                self.add_op(Operation::ACosh(arg))
+            }
+            
+            fn atanh(self) -> Self {
+                let arg = self.arg;
+                self.add_op(Operation::ATanh(arg))
+            }
+            
+            fn clone_from(self, source: &Self) -> Self {
+                let arg = self.arg;
+                self.add_op(Operation::CloneFrom(arg, source.arg))
+            }
+            
+            fn add_points(self) -> Self {
+                let arg = self.arg;
+                self.add_op(Operation::AddPoints(arg))
+            }
+            
+            fn sub_points(self) -> Self {
+                let arg = self.arg;
+                self.add_op(Operation::SubPoints(arg))
+            }
+            
+            fn div_points(self) -> Self {
+                let arg = self.arg;
+                self.add_op(Operation::DivPoints(arg))
+            }
+            
+            fn mul_points(self) -> Self {
+                let arg = self.arg;
+                self.add_op(Operation::MulPoints(arg))
+            }
+        }
+     }
+}   
+
+
+macro_rules! add_multi_ops_impl {
+    ($data_type:ident, $reg:ident)
+     =>
+     {     
+        /// An operation which can be prepared in advance and operates on two
+        /// inputs and produces two outputs
+        impl<TI1, TI2, TO1, TO2> PreparedOperation2<$data_type, TI1, TI2, TO1, TO2>
+            where TI1: ToIdentifier<$data_type> + DataVector<$data_type> + RededicateVector<GenericDataVector<$data_type>>, 
+            TI2: ToIdentifier<$data_type> + DataVector<$data_type> + RededicateVector<GenericDataVector<$data_type>>, 
+            TO1: ToIdentifier<$data_type> + DataVector<$data_type> + RededicateVector<GenericDataVector<$data_type>>, 
+            TO2: ToIdentifier<$data_type> + DataVector<$data_type> + RededicateVector<GenericDataVector<$data_type>>
+        {
+            /// Adds new operations which will be executed with the next call to `exec`
+            /// 
+            /// As a background: The function `operation` will be executed immediately. It only operated on `Identifier` types and these serve as
+            /// placeholder for vectors. Every operation done to an `Identifier`
+            /// is recorded and will be executed on vectors if `exec` is called.
+            pub fn add_ops<F, TN1, TN2>(self, operation: F) 
+                -> PreparedOperation2<$data_type, TI1, TI2, TN1::Vector, TN2::Vector>
+                where F: Fn(TO1::Identifier, TO2::Identifier) -> (TN1, TN2),
+                         TN1: Identifier<$data_type>,
+                         TN2: Identifier<$data_type>
+                
+            {
+                let mut ops = self.ops;
+                let mut new_ops = Vec::new();
+                let swap = 
+                    {
+                        let counter = Arc::new(Mutex::new(0));
+                        let t1 = TO1::Identifier::new(if self.swap { ARGUMENT2 } else { ARGUMENT1 }, counter.clone());
+                        let t2  = TO2::Identifier::new(if self.swap { ARGUMENT1 } else { ARGUMENT2 }, counter.clone());
+                        let (r1, r2) = operation(t1, t2);
+                        let r1arg = r1.get_arg();
+                        new_ops.append(&mut r1.get_ops());
+                        new_ops.append(&mut r2.get_ops());
+                        (r1arg == ARGUMENT2)
+                    };
+                 // In theory the sequence counter could overflow.
+                 // In practice if we assume that the counter is increment 
+                 // every microsecond than the program needs to run for 500,000
+                 // years until an overflow occurs.
+                 new_ops.sort_by(|a, b| a.0.cmp(&b.0));
+                 for v in new_ops {
+                    ops.push(v.1);
+                 }
+                 PreparedOperation2 
+                 { 
+                    a: PhantomData,
+                    b: PhantomData, 
+                    c: PhantomData,
+                    d: PhantomData, 
+                    ops: ops, 
+                    swap: swap
+                 }
+            }
+            
+            /// Executes all recorded operations on the input vectors.
+            pub fn exec(&self, a: TI1, b: TI2) -> result::Result<(TO1, TO2), (ErrorReason, TO1, TO2)> {
+                // First "cast" the vectors to generic vectors. This is done with the
+                // the rededicate trait since in contrast to the to_gen method it 
+                // can be used in a generic context.
+                
+                let a: GenericDataVector<$data_type> = a.rededicate();
+                let b: GenericDataVector<$data_type> = b.rededicate();
+                let mut vec = Vec::new();
+                vec.push(a);
+                vec.push(b);
+                
+                // at this point we would execute all ops and cast the result to the right types
+                let result = GenericDataVector::<$data_type>::perform_operations(vec, &self.ops);
+                
+                if result.is_err() {
+                    let err = result.unwrap_err();
+                    let reason = err.0;
+                    let mut vec = err.1;
+                    let b = vec.pop().unwrap();
+                    let a = vec.pop().unwrap();
+                    return Err((
+                        reason, 
+                        TO1::rededicate_from(b),
+                        TO2::rededicate_from(a)));
+                }
+                let mut vec = result.unwrap();
+                let b = vec.pop().unwrap();
+                let a = vec.pop().unwrap();
+                
+                // Convert back
+                if self.swap {
+                    Ok((TO1::rededicate_from(b), TO2::rededicate_from(a)))
+                }
+                else {
+                    Ok((TO1::rededicate_from(a), TO2::rededicate_from(b)))
+                }
+            }
+        }
+
+        /// An operation which can be prepared in advance and operates on one
+        /// input and produces one output
+        impl<TI1, TO1> PreparedOperation1<$data_type, TI1, TO1>
+            where TI1: ToIdentifier<$data_type> + DataVector<$data_type> + RededicateVector<GenericDataVector<$data_type>>,
+                  TO1: ToIdentifier<$data_type> + DataVector<$data_type> + RededicateVector<GenericDataVector<$data_type>> {
+               
+            /// Extends the operation to operate on one more vector.
+            pub fn extend<TI2>(self) 
+                -> PreparedOperation2<$data_type, TI1, TI2, TO1, TI2>
+                where TI2: ToIdentifier<$data_type> {
+                PreparedOperation2 
+                { 
+                    a: PhantomData, 
+                    b: PhantomData, 
+                    c: PhantomData,
+                    d: PhantomData, 
+                    ops: self.ops, 
+                    swap: false 
+                }
+            }
+            
+            /// Adds new operations which will be executed with the next call to `exec`
+            /// 
+            /// As a background: The function `operation` will be executed immediately. It only operated on `Identifier` types and these serve as
+            /// placeholder for vectors. Every operation done to an `Identifier`
+            /// is recorded and will be executed on vectors if `exec` is called.
+            pub fn add_ops<F, TN>(self, operation: F) 
+                -> PreparedOperation1<$data_type, TI1, TN::Vector>
+                where F: Fn(TO1::Identifier) -> TN,
+                         TN: Identifier<$data_type>
+                
+            {
+                let mut ops = self.ops;
+                let new_ops =
+                {
+                    let counter = Arc::new(Mutex::new(0));
+                    let t1 = TO1::Identifier::new(ARGUMENT1, counter);
+                    let r1 = operation(t1);
+                    r1.get_ops()
+                };
+                 for v in new_ops {
+                    ops.push(v.1);
+                 }
+                 PreparedOperation1 
+                 { 
+                    a: PhantomData,
+                    b: PhantomData, 
+                    ops: ops
+                 }
+            }
+            
+            /// Executes all recorded operations on the input vectors.
+            pub fn exec(&self, a: TI1) -> result::Result<TO1, (ErrorReason, TO1)> {
+                // First "cast" the vectors to generic vectors. This is done with the
+                // the rededicate trait since in contrast to the to_gen method it 
+                // can be used in a generic context.
+                                   
+                let a: GenericDataVector<$data_type> = a.rededicate();
+                
+                let mut vec = Vec::new();
+                vec.push(a);
+                
+                // at this point we would execute all ops and cast the result to the right types
+                let result = GenericDataVector::<$data_type>::perform_operations(vec, &self.ops);
+                
+                if result.is_err() {
+                    let err = result.unwrap_err();
+                    let reason = err.0;
+                    let mut vec = err.1;
+                    let a = vec.pop().unwrap();
+                    return Err((
+                        reason, 
+                        TO1::rededicate_from(a)));
+                }
+                let mut vec = result.unwrap();
+                let a = vec.pop().unwrap();
+                
+                // Convert back
+                Ok(TO1::rededicate_from(a))
+            }
+        }
+        
+        add_complex_multi_ops_impl!($data_type, ComplexTimeIdentifier, RealTimeIdentifier);
+        add_complex_multi_ops_impl!($data_type, ComplexFreqIdentifier, RealFreqIdentifier);
+        add_complex_multi_ops_impl!($data_type, GenericDataIdentifier, GenericDataIdentifier);
+        add_real_multi_ops_impl!($data_type, RealTimeIdentifier, ComplexTimeIdentifier);
+        add_real_multi_ops_impl!($data_type, RealFreqIdentifier, ComplexFreqIdentifier);
+        add_real_multi_ops_impl!($data_type, GenericDataIdentifier, GenericDataIdentifier);
+        
+        add_general_multi_ops_impl!($data_type, ComplexTimeIdentifier);
+        add_general_multi_ops_impl!($data_type, ComplexFreqIdentifier);
+        add_general_multi_ops_impl!($data_type, GenericDataIdentifier);
+        add_general_multi_ops_impl!($data_type, RealTimeIdentifier);
+        add_general_multi_ops_impl!($data_type, RealFreqIdentifier);
+
+        /// Holds two vectors and records all operations which shall be done on the
+        /// vectors. A call to `get` then runs all recorded operations on the vectors
+        /// and returns them. See the modules description for why this can be beneficial.
+        impl<TO1, TO2>  MultiOperation2<$data_type, TO1, TO2> 
+            where TO1: ToIdentifier<$data_type> + DataVector<$data_type> + RededicateVector<GenericDataVector<$data_type>>, 
+                  TO2: ToIdentifier<$data_type> + DataVector<$data_type> + RededicateVector<GenericDataVector<$data_type>> {
+            /// Executes all recorded operations on the stored vector.
+            pub fn get(self) -> result::Result<(TO1, TO2), (ErrorReason, TO1, TO2)> {
+                self.prepared_ops.exec(self.a, self.b)
+            }
+            
+            /// Adds new operations which will be executed with the next call to `get`
+            /// 
+            /// As a background: The function `operation` will be executed immediately. It only operated on `Identifier` types and these serve as
+            /// placeholder for vectors. Every operation done to an `Identifier`
+            /// is recorded and will be executed on vectors if `get` is called.
+            pub fn add_ops<F, TN1, TN2>(self, operation: F) 
+                -> MultiOperation2<$data_type, TN1::Vector, TN2::Vector>
+                where F: Fn(TO1::Identifier, TO2::Identifier) -> (TN1, TN2),
+                         TN1: Identifier<$data_type>,
+                         TN2: Identifier<$data_type>
+                
+            {
+                let ops = self.prepared_ops.add_ops(operation);
+                MultiOperation2 { a: self.a, b: self.b, prepared_ops: ops }
+            }
+        }
+        
+        /// Holds a vector and records all operations which shall be done on the
+        /// vector. A call to `get` then runs all recorded operations on the vector
+        /// and returns it. See the modules description for why this can be beneficial.
+        impl<TO>  MultiOperation1<$data_type, TO> 
+            where TO: ToIdentifier<$data_type> + DataVector<$data_type> + RededicateVector<GenericDataVector<$data_type>> {
+            
+            /// Executes all recorded operations on the stored vectors.
+            pub fn get(self) -> result::Result<(TO), (ErrorReason, TO)> {
+                self.prepared_ops.exec(self.a)
+            }
+            
+            /// Adds new operations which will be executed with the next call to `get`
+            /// 
+            /// As a background: The function `operation` will be executed immediately. It only operated on `Identifier` types and these serve as
+            /// placeholder for vectors. Every operation done to an `Identifier`
+            /// is recorded and will be executed on vectors if `get` is called.
+            
+            pub fn add_ops<F, TN>(self, operation: F) 
+                -> MultiOperation1<$data_type, TN::Vector>
+                where F: Fn(TO::Identifier) -> TN,
+                         TN: Identifier<$data_type>
+                
+            {
+                let ops = self.prepared_ops.add_ops(operation);
+                MultiOperation1 { a: self.a, prepared_ops: ops }
+            }
+            
+            /// Extends the operation to operate on one more vector.
+            pub fn extend<TI2>(self, vector: TI2) 
+                -> MultiOperation2<$data_type, TO, TI2>
+                where TI2: ToIdentifier<$data_type> + DataVector<$data_type> + RededicateVector<GenericDataVector<$data_type>>  {
+                let ops: PreparedOperation2<$data_type, GenericDataVector<$data_type>, GenericDataVector<$data_type>, TO, TI2> =           
+                     PreparedOperation2 
+                     { 
+                        a: PhantomData,
+                        b: PhantomData, 
+                        c: PhantomData,
+                        d: PhantomData, 
+                        ops: self.prepared_ops.ops, 
+                        swap: false
+                     };
+                let a: GenericDataVector<$data_type> = self.a;
+                let b: GenericDataVector<$data_type> = vector.rededicate();
+                MultiOperation2 { a: a, b: b, prepared_ops: ops }
+            }
+        }
+        
+        impl GenericDataVector<$data_type> {
+            fn perform_operations(mut vectors: Vec<Self>, operations: &[Operation<$data_type>])
+                -> VecResult<Vec<Self>>
+            {
+                if vectors.len() == 0
+                {
+                    return Err((ErrorReason::InvalidNumberOfArgumentsForCombinedOp, vectors));
+                }
+                           
+                let verifcation = Self::verify_ops(&vectors, operations);
+                if verifcation.is_err() {
+                    return Err((verifcation.unwrap_err(), vectors));
+                }
+                
+                let (any_complex_ops, final_number_space) = verifcation.unwrap();
+            
+                if operations.len() == 0
+                {
+                    return Ok(vectors);
+                }
+                
+                // All vectors are required to have the same length
+                let first_vec_len = vectors[0].points();
+                let mut has_errors = false;
+                for v in &vectors {
+                    if v.points() != first_vec_len {
+                        has_errors = true;
+                    }
+                }
+                
+                if has_errors {
+                    return Err((ErrorReason::InvalidNumberOfArgumentsForCombinedOp, vectors));
+                }
+                
+                // If the vectors needs to be complex at some point during the
+                // calculation the transform them to complex right away.
+                // This might be unnecessary in some cases, but covering
+                // complex/real mixed cases will cause more implementation effort
+                // later in the process so we better keep it simple for now.
+                if any_complex_ops {
+                    let mut complex_vectors = Vec::with_capacity(vectors.len());
+                    for _ in 0..vectors.len() {
+                        let vector = vectors.pop().unwrap();
+                        let as_complex = 
+                            if vector.is_complex() { vector }
+                            else { vector.to_complex().unwrap() };
+                        complex_vectors.push(as_complex);
+                    }
+                    
+                    complex_vectors.reverse();
+                    vectors = complex_vectors;
+                }
+                
+                let (vectorization_length, 
+                     multicore_settings,
+                     scalar_length) =
+                    {
+                        let first = &vectors[0];
+                        let data_length = first.len();
+                        let alloc_len = first.allocated_len();
+                        let rounded_len = round_len(data_length);
+                        if rounded_len <= alloc_len {
+                            (rounded_len, first.multicore_settings, 0)
+                        }
+                        else {
+                            let scalar_length = data_length % $reg::len();
+                            (data_length - scalar_length, first.multicore_settings, scalar_length)
+                        }
+                    };
+                
+                if vectorization_length > 0 {
+                    let complexity = if operations.len() > 5 { Complexity::Large } else { Complexity::Medium };
+                    {
+                        let mut array: Vec<&mut [$data_type]> = vectors.iter_mut().map(|v| {
+                            let len = v.len();
+                            &mut v.data[0..len]
+                        }).collect();
+                        let range = Range { start: 0, end: vectorization_length };
+                        if any_complex_ops {
+                            Chunk::execute_partial_multidim(
+                                complexity, &multicore_settings,
+                                &mut array, range, $reg::len(), 
+                                (operations, first_vec_len), 
+                                Self::perform_complex_operations_par);
+                        }
+                        else {
+                            Chunk::execute_partial_multidim(
+                                complexity, &multicore_settings,
+                                &mut array, range, $reg::len(), 
+                                (operations, first_vec_len), 
+                                Self::perform_real_operations_par);   
+                        }
+                    }
+                }
+                
+                if scalar_length > 0 {
+                    let mut last_elems = Vec::with_capacity(vectors.len());
+                    for j in 0..vectors.len() {
+                        let reg = $reg::splat(0.0);
+                        let mut reg_array = reg.to_array();
+                        for i in 0..scalar_length {
+                            reg_array[i] = vectors[j].data[vectorization_length + i];
+                        }
+                        
+                        last_elems.push($reg::from_array(reg_array));
+                    }
+                    
+                    if any_complex_ops {
+                        for operation in operations
+                        {
+                            PerformOperationSimd::<$data_type>::perform_complex_operation(
+                                &mut last_elems, 
+                                operation,
+                                (vectorization_length / $reg::len() * 2),
+                                first_vec_len);
+                        }
+                    }
+                    else {
+                        for operation in operations
+                        {
+                            PerformOperationSimd::<$data_type>::perform_real_operation(
+                                &mut last_elems, 
+                                operation,
+                                (vectorization_length / $reg::len()),
+                                first_vec_len);
+                        }
+                    }
+                    
+                    let mut j = 0;
+                    for reg in last_elems {
+                        let reg_array = reg.to_array();
+                        for i in 0..scalar_length {
+                            vectors[j].data[vectorization_length + i] = reg_array[i];
+                        }
+                        j += 1;
+                    }
+                }
+                
+                // In case we converted vectors at the beginning to complex
+                // we might now need to convert them back to real.
+                if any_complex_ops {
+                    let mut correct_domain = Vec::with_capacity(vectors.len());
+                    vectors.reverse();
+                    for i in 0..vectors.len() {
+                        let vector = vectors.pop().unwrap();
+                        let right_domain = 
+                            if final_number_space[i] { vector }
+                            else { vector.to_real().unwrap() };
+                        correct_domain.push(right_domain);
+                    }
+                    
+                    vectors = correct_domain;
+                }
+                
+                Ok (vectors)
+            }
+            
+            fn perform_complex_operations_par(
+                array: &mut Vec<&mut [$data_type]>, 
+                range: Range<usize>,
+                arguments: (&[Operation<$data_type>], usize))
+            {
+                let (operations, points) = arguments;
+                let mut regs: Vec<&mut [$reg]> = 
+                    array.iter_mut()
+                        .map(|a|$reg::array_to_regs_mut(a))
+                        .collect();
+                let mut vectors = Vec::with_capacity(regs.len());
+                for j in 0..regs.len() {
+                   vectors.push(regs[j][0]);
+                }
+            
+                let reg_len = $reg::len() / 2;
+                let mut index = range.start / 2;
+                for i in 0..regs[0].len()
+                { 
+                    for j in 0..regs.len() {
+                        unsafe {
+                            let elem = vectors.get_unchecked_mut(j);
+                            *elem = *regs.get_unchecked(j).get_unchecked(i);
+                        }
+                    }
+                
+                    for operation in operations
+                    {
+                        PerformOperationSimd::<$data_type>::perform_complex_operation(
+                            &mut vectors, 
+                            operation,
+                            index,
+                            points);
+                    }
+                    
+                    for j in 0..regs.len() {
+                        unsafe {
+                            let elem = regs.get_unchecked_mut(j).get_unchecked_mut(i);
+                            *elem = *vectors.get_unchecked(j);
+                        }
+                    }
+                    
+                    index += reg_len;
+                }
+            }
+            
+            fn perform_real_operations_par(
+                array: &mut Vec<&mut [$data_type]>,
+                range: Range<usize>,
+                arguments: (&[Operation<$data_type>], usize))
+            {
+                let (operations, points) = arguments;
+                let mut regs: Vec<&mut [$reg]> = 
+                    array.iter_mut()
+                        .map(|a|$reg::array_to_regs_mut(a))
+                        .collect();
+                let mut vectors = Vec::with_capacity(regs.len());
+                for j in 0..regs.len() {
+                   vectors.push(regs[j][0]);
+                }
+            
+                let reg_len = $reg::len();
+                let mut index = range.start;
+                for i in 0..regs[0].len()
+                { 
+                    for j in 0..regs.len() {
+                        unsafe {
+                            let elem = vectors.get_unchecked_mut(j);
+                            *elem = *regs.get_unchecked(j).get_unchecked(i);
+                        }
+                    }
+                
+                    for operation in operations
+                    {
+                        PerformOperationSimd::<$data_type>::perform_real_operation(
+                            &mut vectors, 
+                            operation,
+                            index,
+                            points);
+                    }
+                    
+                    for j in 0..regs.len() {
+                        unsafe {
+                            let elem = regs.get_unchecked_mut(j).get_unchecked_mut(i);
+                            *elem = *vectors.get_unchecked(j);
+                        }
+                    }
+                    
+                    index += reg_len;
+                }
+            }
+            
+            fn verify_ops(vectors: &[Self], operations: &[Operation<$data_type>]) -> Result<(bool, Vec<bool>), ErrorReason> {
+                let mut complex: Vec<bool> = vectors.iter().map(|v|v.is_complex()).collect();
+                let max_arg_num =  vectors.len();
+                let mut complex_at_any_moment = complex.clone();
+                for op in operations {
+                    let index = get_argument(op);
+                    
+                    if index >= max_arg_num {
+                        return Err(ErrorReason::InvalidNumberOfArgumentsForCombinedOp);
+                    }
+                    
+                    let eval = evaluate_number_space_transition(complex[index], op);
+                    let complex_after_op = match eval {
+                        Err(reason) => { return Err(reason) }
+                        Ok(new_complex) => { new_complex }
+                    };
+                    
+                    complex[index] = complex_after_op;
+                    if complex_after_op {
+                        complex_at_any_moment[index] = complex_after_op;
+                    }
+                }
+                
+                Ok((complex_at_any_moment.iter().any(|c|*c), complex))
+            }
+        }
+     }
+}        
+add_multi_ops_impl!(f32, Reg32);
+add_multi_ops_impl!(f64, Reg64);
+
+impl<T> PreparedOperation1<
+    T, 
+    GenericDataVector<T>, GenericDataVector<T>>
+            where T: RealNumber
+{
+    /// Allows to directly push an `Operation` enum to a `PreparedOperation1`.
+    /// This mainly exists as interop between Rust and other languages.
+    pub fn add_enum_op(&mut self, op: Operation<T>) {
+        self.ops.push(op);
+    }
+}
+
+impl<T> PreparedOperation2<
+    T, 
+    GenericDataVector<T>, GenericDataVector<T>, 
+    GenericDataVector<T>, GenericDataVector<T>>
+            where T: RealNumber
+{
+    /// Allows to directly push an `Operation` enum to a `PreparedOperation2`.
+    /// This mainly exists as interop between Rust and other languages.
+    pub fn add_enum_op(&mut self, op: Operation<T>) {
+        self.ops.push(op);
+    }
+}
+
+impl<T> MultiOperation2<
+    T, 
+    GenericDataVector<T>, GenericDataVector<T>>
+            where T: RealNumber
+{
+    /// Allows to directly push an `Operation` enum to a `MultiOperation2`.
+    /// This mainly exists as interop between Rust and other languages.
+    pub fn add_enum_op(&mut self, op: Operation<T>) {
+        self.prepared_ops.add_enum_op(op);
+    }
+}
+
+impl<T> MultiOperation1<
+    T, 
+    GenericDataVector<T>>
+            where T: RealNumber
+{
+    /// Allows to directly push an `Operation` enum to a `MultiOperation1`.
+    /// This mainly exists as interop between Rust and other languages.
+    pub fn add_enum_op(&mut self, op: Operation<T>) {
+        self.prepared_ops.add_enum_op(op);
+    }
+}
+
+/// Prepares an operation with one input and one output.
+pub fn prepare1<T, A>()
+    -> PreparedOperation1<T, A, A> 
+    where 
+        T: RealNumber,
+        A: ToIdentifier<T> {
+    PreparedOperation1 
+         { 
+            a: PhantomData,
+            b: PhantomData, 
+            ops: Vec::new()
+         }
+}
+
+/// Prepares an operation with two inputs and two outputs.
+pub fn prepare2<T, A, B>()
+    -> PreparedOperation2<T, A, B, A, B> 
+    where 
+        T: RealNumber,
+        A: ToIdentifier<T>, 
+        B: ToIdentifier<T> {
+    PreparedOperation2 
+         { 
+            a: PhantomData,
+            b: PhantomData, 
+            c: PhantomData,
+            d: PhantomData, 
+            ops: Vec::new(), 
+            swap: false
+         }
+}
+
+/// Creates a new multi operation for one vectors.
+pub fn multi_ops1<T, A>(a: A)
+    -> MultiOperation1<T, A>
+    where 
+        T: RealNumber,
+        A: ToIdentifier<T> + DataVector<T> + RededicateVector<GenericDataVector<T>> {
+    let ops: PreparedOperation1<T, GenericDataVector<T>, A> =           
+         PreparedOperation1 
+         { 
+            a: PhantomData,
+            b: PhantomData, 
+            ops: Vec::new()
+         };
+    let a: GenericDataVector<T> = a.rededicate();
+    MultiOperation1 { a: a, prepared_ops: ops }
+}
+
+
+/// Creates a new multi operation for two vectors.
+pub fn multi_ops2<T, A, B>(a: A, b: B)
+    -> MultiOperation2<T, A, B>
+    where 
+        T: RealNumber,
+        A: ToIdentifier<T> + DataVector<T> + RededicateVector<GenericDataVector<T>>, 
+        B: ToIdentifier<T> + DataVector<T> + RededicateVector<GenericDataVector<T>> {
+    let ops: PreparedOperation2<T, GenericDataVector<T>, GenericDataVector<T>, A, B> =           
+         PreparedOperation2 
+         { 
+            a: PhantomData,
+            b: PhantomData, 
+            c: PhantomData,
+            d: PhantomData, 
+            ops: Vec::new(), 
+            swap: false
+         };
+    let a: GenericDataVector<T> = a.rededicate();
+    let b: GenericDataVector<T> = b.rededicate();
+    MultiOperation2 { a: a, b: b, prepared_ops: ops }
+}
+
+#[cfg(test)]
+mod tests {
+    use super::super::*;
+    use super::*;
+    use num::complex::Complex32;
+
+    #[test]
+    fn multi_ops_construction()
+    {
+        // This test case tests mainly the syntax and less the 
+        // runtime results.
+        let array = [1.0, 2.0, 3.0, 4.0, 5.0, 6.0, 7.0, 8.0];
+        let a = RealTimeVector32::from_array(&array);
+        let b = RealTimeVector32::from_array(&array);
+        
+        let ops = multi_ops2(a, b);
+        let ops = ops.add_ops(|a, b| (a, b));
+        let (a, _) = ops.get().unwrap();
+        
+        assert_eq!(a.data, [1.0, 2.0, 3.0, 4.0, 5.0, 6.0, 7.0, 8.0]);
+    }
+    
+    #[test]
+    fn prepared_ops_construction()
+    {
+        // This test case tests mainly the syntax and less the 
+        // runtime results.
+        let ops = prepare2::<f32, RealTimeVector32, RealTimeVector32>();
+        let ops = ops.add_ops(|a, b| (a, b));
+        
+        let array = [1.0, 2.0, 3.0, 4.0, 5.0, 6.0, 7.0, 8.0];
+        let a = RealTimeVector32::from_array(&array);
+        let b = RealTimeVector32::from_array(&array);
+        let (a, _) = ops.exec(a, b).unwrap();
+        
+        assert_eq!(a.data, [1.0, 2.0, 3.0, 4.0, 5.0, 6.0, 7.0, 8.0]);
+    }
+    
+    #[test]
+    fn swapping()
+    {
+        let ops = prepare2::<f32, ComplexTimeVector32, RealTimeVector32>();
+        let ops = ops.add_ops(|a, b| (a, b));
+        
+        let array = [1.0, 2.0, 3.0, 4.0, 5.0, 6.0, 7.0, 8.0];
+        let a = ComplexTimeVector32::from_interleaved(&array);
+        let b = RealTimeVector32::from_array(&array);
+        assert_eq!(a.is_complex(), true);
+        let (a, b) = ops.exec(a, b).unwrap();
+        // Check the compile time types with the assignments
+        let c: ComplexTimeVector32 = a; 
+        let d: RealTimeVector32 = b;
+        assert_eq!(c.is_complex(), true);
+        assert_eq!(d.is_complex(), false);
+        assert_eq!(d.len(), 8);
+        
+        let ops = ops.add_ops(|a, b| (b, a));
+        let a = ComplexTimeVector32::from_interleaved(&array);
+        let b = RealTimeVector32::from_array(&array);
+        assert_eq!(a.is_complex(), true);
+        let (b, a) = ops.exec(a, b).unwrap();
+        // Check the compile time types with the assignments
+        let c: ComplexTimeVector32 = a; 
+        let d: RealTimeVector32 = b;
+        assert_eq!(c.is_complex(), true);
+        assert_eq!(d.is_complex(), false);
+        assert_eq!(d.len(), 8);
+    }
+    
+    #[test]
+    fn swap_twice()
+    {
+        let ops = prepare2::<f32, ComplexTimeVector32, RealTimeVector32>();
+        let ops = ops.add_ops(|a, b| (b, a));
+        let ops = ops.add_ops(|a, b| (b, a));
+                
+        let array = [1.0, 2.0, 3.0, 4.0, 5.0, 6.0, 7.0, 8.0];
+        let a = ComplexTimeVector32::from_interleaved(&array);
+        let b = RealTimeVector32::from_array(&array);
+        assert_eq!(a.is_complex(), true);
+        let (a, b) = ops.exec(a, b).unwrap();
+        // Check the compile time types with the assignments
+        let c: ComplexTimeVector32 = a; 
+        let d: RealTimeVector32 = b;
+        assert_eq!(c.is_complex(), true);
+        assert_eq!(d.is_complex(), false);
+        assert_eq!(d.len(), 8);
+    }
+    
+    #[test]
+    fn complex_operation_on_real_vector()
+    {
+        let array = [1.0, 2.0, 3.0, 4.0, 5.0, 6.0, 7.0, 8.0];
+        let a = DataVector32::from_array(false, DataVectorDomain::Time, &array);
+        let b = DataVector32::from_array(false, DataVectorDomain::Time, &array);
+        
+        let ops = multi_ops2(a, b);
+        let ops = ops.add_ops(|a, b| (b.magnitude(), a));
+        let res = ops.get();
+        assert!(res.is_err());
+    }
+    
+    #[test]
+    fn simple_operation()
+    {
+        let ops = prepare2::<f32, ComplexTimeVector32, RealTimeVector32>();
+        let ops = ops.add_ops(|a, b| (b.abs(), a));
+        let ops = ops.add_ops(|a, b| (b, a.abs()));
+                
+        let array = [1.0, 2.0, -3.0, 4.0, -5.0, 6.0, -7.0, 8.0,
+                     1.0, -2.0, 3.0, 4.0, 5.0, -6.0, -7.0, 8.0];
+        let a = ComplexTimeVector32::from_interleaved(&array);
+        let array = [-11.0, 12.0, -13.0, 14.0, -15.0, 16.0, -17.0, 18.0];
+        let b = RealTimeVector32::from_array(&array);
+        assert_eq!(a.is_complex(), true);
+        let (a, b) = ops.exec(a, b).unwrap();
+        assert_eq!(a.is_complex(), true);
+        assert_eq!(b.is_complex(), false);
+        let expected = [1.0, 2.0, -3.0, 4.0, -5.0, 6.0, -7.0, 8.0,
+                     1.0, -2.0, 3.0, 4.0, 5.0, -6.0, -7.0, 8.0];
+        assert_eq!(a.data(), &expected);   
+        let expected = [11.0, 12.0, 13.0, 14.0, 15.0, 16.0, 17.0, 18.0];
+        assert_eq!(b.data(), &expected);            
+    }
+    
+    /// Same as `simple_operation` but the arguments are passed in reversed order.
+    #[test]
+    fn simple_operation2()
+    {
+        let ops = prepare2::<f32, RealTimeVector32, ComplexTimeVector32>();
+        let ops = ops.add_ops(|a, b| (b, a.abs()));
+        let ops = ops.add_ops(|a, b| (b.abs(), a));
+                
+        let array = [1.0, 2.0, -3.0, 4.0, -5.0, 6.0, -7.0, 8.0,
+                     1.0, -2.0, 3.0, 4.0, 5.0, -6.0, -7.0, 8.0];
+        let a = ComplexTimeVector32::from_interleaved(&array);
+        let array = [-11.0, 12.0, -13.0, 14.0, -15.0, 16.0, -17.0, 18.0];
+        let b = RealTimeVector32::from_array(&array);
+        assert_eq!(a.is_complex(), true);
+        let (b, a) = ops.exec(b, a).unwrap();
+        assert_eq!(a.is_complex(), true);
+        assert_eq!(b.is_complex(), false);
+        let expected = [1.0, 2.0, -3.0, 4.0, -5.0, 6.0, -7.0, 8.0,
+                     1.0, -2.0, 3.0, 4.0, 5.0, -6.0, -7.0, 8.0];
+        assert_eq!(a.data(), &expected);   
+        let expected = [11.0, 12.0, 13.0, 14.0, 15.0, 16.0, 17.0, 18.0];
+        assert_eq!(b.data(), &expected);            
+    }
+    
+    #[test]
+    fn map_inplace_real_test()
+    {
+        let array = [1.0, 2.0, 3.0, 4.0];
+        let a = RealTimeVector32::from_array(&array);
+        let ops = multi_ops1(a);
+        let ops = ops.add_ops(|a|a.map_inplace_real(|v,i|v * i as f32));
+        let a = ops.get().unwrap();
+        let expected = [0.0, 2.0, 6.0, 12.0];
+        assert_eq!(a.data(), &expected); 
+    }
+    
+    /// This test checks mainly if the closure we store in the Operation enum
+    /// can still reference its scope.
+    #[test]
+    fn multiply_linear_test()
+    {
+        let array = [1.0, 2.0, 3.0, 4.0];
+        let a = RealTimeVector32::from_array(&array);
+        let a = multiply_linear(a, 0.5);
+        let expected = [0.0, 1.0, 3.0, 6.0];
+        assert_eq!(a.data(), &expected); 
+    }
+    
+    fn multiply_linear(a: RealTimeVector32, fac: f32) -> RealTimeVector32 {
+        let ops = multi_ops1(a);
+        let ops = ops.add_ops(|a|a.map_inplace_real(|v,i|v * i as f32 * fac));
+        ops.get().unwrap()
+    }
+    
+    #[test]
+    fn map_inplace_complex_test()
+    {
+        let array = [1.0, 2.0, 3.0, 4.0, 5.0, 6.0];
+        let a = ComplexTimeVector32::from_interleaved(&array);
+        let ops = multi_ops1(a);
+        let ops = ops.add_ops(|a|a.map_inplace_complex(|v,i|v * Complex32::new(i as f32, 0.0)));
+        let a = ops.get().unwrap();
+        let expected = [0.0, 0.0, 3.0, 4.0, 10.0, 12.0];
+        assert_eq!(a.data(), &expected); 
+    }
+}