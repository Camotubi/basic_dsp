[package]
<<<<<<< HEAD
name = "basic_dsp"
version = "0.5.4"
=======
name = "basic_dsp"
version = "0.5.4"
>>>>>>> 1a56ee4c
authors = ["Christian Liebhardt"]
license = "MIT/Apache-2.0"
homepage = "https://github.com/liebharc/basic_dsp"
repository = "https://github.com/liebharc/basic_dsp"
documentation = "https://liebharc.github.io/basic_dsp/basic_dsp/"
keywords = ["dsp", "vector", "interpolation", "convolution", "matrix"]
description = """
Digital signal processing based on real or complex vectors in time or frequency domain.
Vectors come with basic arithmetic, convolution, Fourier transformation and interpolation operations.
The vectors are optimized for sizes of a couple of thousand elements or more.

The same operations are provdided for matrices. For complete matrix algebra this lib
is intended to be used in combination with other matrix libs. Please refer to the documentation for
more information about this.
"""

[lib]
name = "basic_dsp"
crate-type = ["dylib", "rlib"]

[dependencies]
[dependencies.basic_dsp_vector]
optional = false
path = "vector"
version = "0.5.4"

[dependencies.basic_dsp_matrix]
optional = true
path = "matrix"
version = "0.5.2"

[dependencies.basic_dsp_interop]
optional = true
path = "interop"
version = "0.5.2"

[dev-dependencies]
hamcrest = "^0.1.0"
rand = "^0.3.12"
hound = "^2.0.0"
docopt = "^0.6.86"
num = "^0.1.35"
time = "^0.1"

[features]
use_avx512 = ["basic_dsp_vector/use_avx512"]
use_avx = ["basic_dsp_vector/use_avx"]
use_sse = ["basic_dsp_vector/use_sse"]
use_gpu = ["basic_dsp_vector/use_gpu"]
matrix = ["basic_dsp_matrix"]
interop= ["basic_dsp_interop"]
default = ["matrix"]
<|MERGE_RESOLUTION|>--- conflicted
+++ resolved
@@ -1,60 +1,55 @@
-[package]
-<<<<<<< HEAD
-name = "basic_dsp"
-version = "0.5.4"
-=======
-name = "basic_dsp"
-version = "0.5.4"
->>>>>>> 1a56ee4c
-authors = ["Christian Liebhardt"]
-license = "MIT/Apache-2.0"
-homepage = "https://github.com/liebharc/basic_dsp"
-repository = "https://github.com/liebharc/basic_dsp"
-documentation = "https://liebharc.github.io/basic_dsp/basic_dsp/"
-keywords = ["dsp", "vector", "interpolation", "convolution", "matrix"]
-description = """
-Digital signal processing based on real or complex vectors in time or frequency domain.
-Vectors come with basic arithmetic, convolution, Fourier transformation and interpolation operations.
-The vectors are optimized for sizes of a couple of thousand elements or more.
-
-The same operations are provdided for matrices. For complete matrix algebra this lib
-is intended to be used in combination with other matrix libs. Please refer to the documentation for
-more information about this.
-"""
-
-[lib]
-name = "basic_dsp"
-crate-type = ["dylib", "rlib"]
-
-[dependencies]
-[dependencies.basic_dsp_vector]
-optional = false
-path = "vector"
-version = "0.5.4"
-
-[dependencies.basic_dsp_matrix]
-optional = true
-path = "matrix"
-version = "0.5.2"
-
-[dependencies.basic_dsp_interop]
-optional = true
-path = "interop"
-version = "0.5.2"
-
-[dev-dependencies]
-hamcrest = "^0.1.0"
-rand = "^0.3.12"
-hound = "^2.0.0"
-docopt = "^0.6.86"
-num = "^0.1.35"
-time = "^0.1"
-
-[features]
-use_avx512 = ["basic_dsp_vector/use_avx512"]
-use_avx = ["basic_dsp_vector/use_avx"]
-use_sse = ["basic_dsp_vector/use_sse"]
-use_gpu = ["basic_dsp_vector/use_gpu"]
-matrix = ["basic_dsp_matrix"]
-interop= ["basic_dsp_interop"]
-default = ["matrix"]
+[package]
+name = "basic_dsp"
+version = "0.5.5"
+authors = ["Christian Liebhardt"]
+license = "MIT/Apache-2.0"
+homepage = "https://github.com/liebharc/basic_dsp"
+repository = "https://github.com/liebharc/basic_dsp"
+documentation = "https://liebharc.github.io/basic_dsp/basic_dsp/"
+keywords = ["dsp", "vector", "interpolation", "convolution", "matrix"]
+description = """
+Digital signal processing based on real or complex vectors in time or frequency domain.
+Vectors come with basic arithmetic, convolution, Fourier transformation and interpolation operations.
+The vectors are optimized for sizes of a couple of thousand elements or more.
+
+The same operations are provdided for matrices. For complete matrix algebra this lib
+is intended to be used in combination with other matrix libs. Please refer to the documentation for
+more information about this.
+"""
+
+[lib]
+name = "basic_dsp"
+crate-type = ["dylib", "rlib"]
+
+[dependencies]
+[dependencies.basic_dsp_vector]
+optional = false
+path = "vector"
+version = "0.5.4"
+
+[dependencies.basic_dsp_matrix]
+optional = true
+path = "matrix"
+version = "0.5.2"
+
+[dependencies.basic_dsp_interop]
+optional = true
+path = "interop"
+version = "0.5.2"
+
+[dev-dependencies]
+hamcrest = "^0.1.0"
+rand = "^0.3.12"
+hound = "^2.0.0"
+docopt = "^0.6.86"
+num = "^0.1.35"
+time = "^0.1"
+
+[features]
+use_avx512 = ["basic_dsp_vector/use_avx512"]
+use_avx = ["basic_dsp_vector/use_avx"]
+use_sse = ["basic_dsp_vector/use_sse"]
+use_gpu = ["basic_dsp_vector/use_gpu"]
+matrix = ["basic_dsp_matrix"]
+interop= ["basic_dsp_interop"]
+default = ["matrix"]