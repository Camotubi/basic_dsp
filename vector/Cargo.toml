[package]
name = "basic_dsp_vector"
version = "0.5.4"
authors = ["Christian Liebhardt"]
license = "MIT/Apache-2.0"
homepage = "https://github.com/liebharc/basic_dsp"
repository = "https://github.com/liebharc/basic_dsp"
documentation = "https://liebharc.github.io/basic_dsp/basic_dsp_vector/index.html"
keywords = ["dsp", "vector", "interpolation", "convolution"]
description = """
Digital signal processing based on real or complex vectors in time or frequency domain.
Vectors come with basic arithmetic, convolution, Fourier transformation and interpolation operations. The vectors are optimized for sizes of a couple of thousand elements or more.
"""

[profile.dev]
codegen-units = 4

[profile.test]
<<<<<<< HEAD
codegen-units = 4

[features]
default = ["std"]
use_avx = []
use_avx512 = []
use_sse = []
use_gpu = ["ocl", "clfft"]
std = ["crossbeam", "num_cpus"]

[dependencies]

stdsimd = "0.0.4"
ocl = { version = "^0.18.0", optional = true }
clfft = { version = "^0.3.2", optional = true }
=======
codegen-units = 4

[features]
default = ["std"]
use_avx = ["use_simd"]
use_sse = ["use_simd"]
use_simd = ["simd"]
use_gpu = ["ocl", "clfft"]
std = ["crossbeam", "num_cpus"]

[dependencies]
simd = { version = "0.2.2", optional = true }
ocl = { version = "^0.18.0", optional = true }
clfft = { version = "^0.3.2", optional = true }
>>>>>>> 1a56ee4c
num_cpus = { version="^1.8.0", optional = true }
crossbeam = { version="^0.4.0", optional = true }
num-traits = "^0.2"
num-complex = "^0.1.34"
rustfft = "^2.0.0"
arrayvec = "^0.4.0"<|MERGE_RESOLUTION|>--- conflicted
+++ resolved
@@ -1,6 +1,6 @@
 [package]
 name = "basic_dsp_vector"
-version = "0.5.4"
+version = "0.5.5"
 authors = ["Christian Liebhardt"]
 license = "MIT/Apache-2.0"
 homepage = "https://github.com/liebharc/basic_dsp"
@@ -16,23 +16,6 @@
 codegen-units = 4
 
 [profile.test]
-<<<<<<< HEAD
-codegen-units = 4
-
-[features]
-default = ["std"]
-use_avx = []
-use_avx512 = []
-use_sse = []
-use_gpu = ["ocl", "clfft"]
-std = ["crossbeam", "num_cpus"]
-
-[dependencies]
-
-stdsimd = "0.0.4"
-ocl = { version = "^0.18.0", optional = true }
-clfft = { version = "^0.3.2", optional = true }
-=======
 codegen-units = 4
 
 [features]
@@ -47,7 +30,6 @@
 simd = { version = "0.2.2", optional = true }
 ocl = { version = "^0.18.0", optional = true }
 clfft = { version = "^0.3.2", optional = true }
->>>>>>> 1a56ee4c
 num_cpus = { version="^1.8.0", optional = true }
 crossbeam = { version="^0.4.0", optional = true }
 num-traits = "^0.2"
