--- conflicted
+++ resolved
@@ -53,15 +53,8 @@
 //! complex vectors in time domain, but not with real valued vectors or frequency domain vectors. 
 //! And the type `GenDspVec` serves as wild card at compile time since it defers all checks to run time.
 
-<<<<<<< HEAD
-#![feature(target_feature)]
-#![feature(cfg_target_feature)]
-#[macro_use]
-extern crate stdsimd;
-=======
 #[cfg(any(feature = "doc", feature="use_sse", feature="use_avx"))]
 extern crate simd;
->>>>>>> 1a56ee4c
 #[cfg(any(feature = "doc", feature="use_gpu"))]
 extern crate ocl;
 #[cfg(feature="std")]
@@ -101,7 +94,7 @@
     use simd_extensions::*;
     use gpu_support::{Gpu32, Gpu64, GpuRegTrait, GpuFloat};
     #[cfg(any(feature="use_sse", feature="use_avx", feature="use_avx512"))]
-    use stdsimd;
+    use simd;
 
     /// A trait for a numeric value which at least supports a subset of the operations defined in this crate.
     /// Can be an integer or a floating point number. In order to have support for all operations in this crate
@@ -131,17 +124,17 @@
         type RegFallback = simd_extensions::fallback::f32x4;
         
         #[cfg(feature="use_sse")]
-        type RegSse = stdsimd::simd::f32x4;
+        type RegSse = simd::f32x4;
         #[cfg(not(feature="use_sse"))]
         type RegSse = simd_extensions::fallback::f32x4;
         
         #[cfg(feature="use_avx")]
-        type RegAvx = stdsimd::simd::f32x8;
+        type RegAvx = simd::x86::avx::f32x8;
         #[cfg(not(feature="use_avx"))]
-        type RegAvx = simd_extensions::fallback::f32x4;
+        type RegAvx = simd::f32x4;
         
         #[cfg(feature="use_avx512")]
-        type RegAvx512 = stdsimd::simd::f32x16;
+        type RegAvx512 = stdsimd::simd::f32x16; // Type is missing in SIMD
         #[cfg(not(feature="use_avx512"))]
         type RegAvx512 = simd_extensions::fallback::f32x4;
         
@@ -152,17 +145,17 @@
         type RegFallback = simd_extensions::fallback::f64x2;
         
         #[cfg(feature="use_sse")]
-        type RegSse = stdsimd::simd::f64x2;
+        type RegSse = simd::x86::sse2::f64x2;
         #[cfg(not(feature="use_sse"))]
         type RegSse = simd_extensions::fallback::f64x2;
         
         #[cfg(feature="use_avx")]
-        type RegAvx = stdsimd::simd::f64x4;
+        type RegAvx = simd::x86::avx::f64x4;
         #[cfg(not(feature="use_avx"))]
         type RegAvx = simd_extensions::fallback::f64x2;
         
         #[cfg(feature="use_avx512")]
-        type RegAvx512 = stdsimd::simd::f64x8;
+        type RegAvx512 = stdsimd::simd::f64x8; // Type is missing in SIMD
         #[cfg(not(feature="use_avx512"))]
         type RegAvx512 = simd_extensions::fallback::f64x2;
         
