--- conflicted
+++ resolved
@@ -322,14 +322,14 @@
     fn set_mag_phase(&mut self, mag: &A, phase: &A) -> VoidResult;
 }
 
-macro_rules! assert_complex {
-    ($self_: ident) => {
-        if !$self_.is_complex() {
-            $self_.number_space.to_real();
-            $self_.valid_len = 0;
-            return Self::RealResult::rededicate_from_force($self_);
-        }
-    }
+macro_rules! assert_complex {
+    ($self_: ident) => {
+        if !$self_.is_complex() {
+            $self_.number_space.to_real();
+            $self_.valid_len = 0;
+            return Self::RealResult::rededicate_from_force($self_);
+        }
+    }
 }
 
 impl<S, T, N, D> ComplexToRealTransformsOps<T> for DspVec<S, T, N, D>
@@ -500,15 +500,9 @@
             Chunk::from_src_to_dest(complexity,
                                     &self.multicore_settings,
                                     &array[2 * scalar_left..2 * vectorization_length],
-<<<<<<< HEAD
-                                    Reg::len(),
+                                    Reg::LEN,
                                     &mut temp[scalar_left..vectorization_length],
-                                    Reg::len() / 2,
-=======
-                                    T::Reg::LEN,
-                                    &mut temp[scalar_left..vectorization_length],
-                                    T::Reg::LEN / 2,
->>>>>>> 41cbb7f5
+                                    Reg::LEN / 2,
                                     (),
                                     move |array, range, target, _arg| {
                 let mut i = 0;
@@ -516,11 +510,7 @@
                 for n in array {
                     let result = op_simd(*n);
                     result.store_half_unchecked(target, i);
-<<<<<<< HEAD
-                    i += Reg::len() / 2;
-=======
-                    i += T::Reg::LEN / 2;
->>>>>>> 41cbb7f5
+                    i += Reg::LEN / 2;
                 }
             });
         }
@@ -541,23 +531,23 @@
     }
 }
 
-macro_rules! assert_self_complex_and_target_real {
-    ($self_: ident, $target: ident) => {
-        if !$self_.is_complex() || $target.is_complex() {
-            $target.resize(0).unwrap();
-            return;
-        }
-    }
-}
-
-macro_rules! assert_self_complex_and_targets_real {
-    ($self_: ident, $real: ident, $imag: ident) => {
-        if !$self_.is_complex() || $real.is_complex() || $imag.is_complex() {
-            $real.resize(0).unwrap();
-            $imag.resize(0).unwrap();
-            return;
-        }
-    }
+macro_rules! assert_self_complex_and_target_real {
+    ($self_: ident, $target: ident) => {
+        if !$self_.is_complex() || $target.is_complex() {
+            $target.resize(0).unwrap();
+            return;
+        }
+    }
+}
+
+macro_rules! assert_self_complex_and_targets_real {
+    ($self_: ident, $real: ident, $imag: ident) => {
+        if !$self_.is_complex() || $real.is_complex() || $imag.is_complex() {
+            $real.resize(0).unwrap();
+            $imag.resize(0).unwrap();
+            return;
+        }
+    }
 }
 
 impl<S, T, N, NR, D, O, DO> ComplexToRealGetterOps<O, T, NR, DO> for DspVec<S, T, N, D>
