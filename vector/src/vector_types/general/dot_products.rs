use numbers::*;
use multicore_support::*;
use simd_extensions::*;
use std::ops::*;
use super::super::{Vector, ScalarResult, ErrorReason, DspVec, ToSlice, MetaData, Domain,
                   RealNumberSpace, ComplexNumberSpace, GetMetaData, PosEq,
                   NumberSpace};
use super::kahan_sum;
use inline_vector::InlineVector;

/// An operation which multiplies each vector element with a constant
pub trait DotProductOps<A, R, T, N, D> 
    where T: RealNumber,
          N: NumberSpace,
          D: Domain,
          A: GetMetaData<T, N, D> {
    type Output;

    /// Calculates the dot product of self and factor. Self and factor remain unchanged.
    ///
    /// # Example
    ///
    /// ```
    /// use basic_dsp_vector::*;
    /// let vector1 = vec!(2.0, 1.0, -1.0, 4.0).to_real_time_vec();
    /// let vector2 = vec!(3.0, 4.0, -1.0, -2.0).to_real_time_vec();
    /// let product = vector1.dot_product(&vector2).expect("Ignoring error handling in examples");
    /// assert_eq!(3.0, product);
    /// ```
    fn dot_product(&self, factor: &A) -> Self::Output;
}

/// An operation which multiplies each vector element with a constant
pub trait PreciseDotProductOps<A, R, T, N, D> 
    where T: RealNumber,
          N: NumberSpace,
          D: Domain,
          A: GetMetaData<T, N, D> {
    type Output;

    /// Calculates the dot product of self and factor using a more precise
    /// but slower algorithm. Self and factor remain unchanged.
    ///
    /// # Example
    ///
    /// ```
    /// use basic_dsp_vector::*;
    /// let vector1 = vec!(2.0, 1.0, -1.0, 4.0).to_real_time_vec();
    /// let vector2 = vec!(3.0, 4.0, -1.0, -2.0).to_real_time_vec();
    /// let product = vector1.dot_product_prec(&vector2).expect("Ignoring error handling in examples");
    /// assert_eq!(3.0, product);
    /// ```
    fn dot_product_prec(&self, factor: &A) -> Self::Output;
}

impl<S, T, N, D> DspVec<S, T, N, D>
    where S: ToSlice<T>,
          T: RealNumber,
          N: NumberSpace,
          D: Domain {
    fn dot_product_real<Reg: SimdGeneric<T>, O, NO, DO>(&self, _: RegType<Reg>, factor: &O) -> ScalarResult<T> 
        where
          O: Vector<T> + GetMetaData<T, NO, DO> + Index<RangeFull, Output = [T]>,
          NO: NumberSpace,
          DO: Domain{      
        if self.is_complex() {
            return Err(ErrorReason::InputMustBeReal);
        }

        let data_length = self.len();
        let array = self.data.to_slice();
        let (scalar_left, scalar_right, vectorization_length) =
            Reg::calc_data_alignment_reqs(&array[0..data_length]);
        let other = &factor[..];
        let chunks = if vectorization_length > 0 {
            Chunk::get_a_fold_b(Complexity::Small,
                                &self.multicore_settings,
                                &other[0..vectorization_length],
<<<<<<< HEAD
                                Reg::len(),
                                &array[0..vectorization_length],
                                Reg::len(),
=======
                                T::Reg::LEN,
                                &array[0..vectorization_length],
                                T::Reg::LEN,
>>>>>>> 41cbb7f5
                                |original, range, target| {
                let mut result = Reg::splat(T::zero());
                let original = Reg::array_to_regs(&original[range]);
                let target = Reg::array_to_regs(&target[..]);
                for (a, b) in original.iter().zip(target) {
                    result = result + (*a * *b);
                }

                result.sum_real()
            })
        } else {
            InlineVector::empty()
        };

        let mut i = 0;
        let mut sum = T::zero();
        while i < scalar_left {
            sum = sum + array[i] * other[i];
            i += 1;
        }

        let mut i = scalar_right;
        while i < data_length {
            sum = sum + array[i] * other[i];
            i += 1;
        }

        let chunk_sum: T = (&chunks[..]).iter().fold(T::zero(), |a, b| a + *b);
        Ok(chunk_sum + sum)
    }
    
    fn dot_product_complex<Reg: SimdGeneric<T>, O, NO, DO>(&self, _: RegType<Reg>, factor: &O) -> ScalarResult<Complex<T>> 
        where
          O: Vector<T> + GetMetaData<T, NO, DO> + Index<RangeFull, Output = [T]>,
          NO: NumberSpace,
          DO: Domain {
        if !self.is_complex() {
            return Err(ErrorReason::InputMustBeComplex);
        }

        if !factor.is_complex() || self.domain() != factor.domain() {
            return Err(ErrorReason::InputMetaDataMustAgree);
        }

        let data_length = self.len();
        let array = self.data.to_slice();
        let (scalar_left, scalar_right, vectorization_length) =
            Reg::calc_data_alignment_reqs(&array[0..data_length]);
        let other = &factor[..];
        let chunks = if vectorization_length > 0 {
            Chunk::get_a_fold_b(Complexity::Small,
                                &self.multicore_settings,
                                &other[scalar_left..vectorization_length],
<<<<<<< HEAD
                                Reg::len(),
                                &array[scalar_left..vectorization_length],
                                Reg::len(),
=======
                                T::Reg::LEN,
                                &array[scalar_left..vectorization_length],
                                T::Reg::LEN,
>>>>>>> 41cbb7f5
                                |original, range, target| {
                let mut result = Reg::splat(T::zero());
                let original = Reg::array_to_regs(&original[range]);
                let target = Reg::array_to_regs(&target[..]);
                for (a, b) in original.iter().zip(target) {
                    result = result + (a.mul_complex(*b));
                }

                result.sum_complex()
            })
        } else {
            InlineVector::empty()
        };

        let mut i = 0;
        let mut sum = Complex::<T>::new(T::zero(), T::zero());
        while i < scalar_left {
            let a = Complex::<T>::new(array[i], array[i + 1]);
            let b = Complex::<T>::new(other[i], other[i + 1]);
            sum = sum + a * b;
            i += 2;
        }

        let mut i = scalar_right;
        while i < data_length {
            let a = Complex::<T>::new(array[i], array[i + 1]);
            let b = Complex::<T>::new(other[i], other[i + 1]);
            sum = sum + a * b;
            i += 2;
        }

        let chunk_sum: Complex<T> = (&chunks[..])
            .iter()
            .fold(Complex::<T>::new(T::zero(), T::zero()), |a, b| a + b);
        Ok(chunk_sum + sum)
    }
    
    fn dot_product_prec_real<Reg: SimdGeneric<T>, O, NO, DO>(&self, _: RegType<Reg>, factor: &O) -> ScalarResult<T> 
        where
          O: Vector<T> + GetMetaData<T, NO, DO> + Index<RangeFull, Output = [T]>,
          NO: NumberSpace,
          DO: Domain{      
        if self.is_complex() {
            return Err(ErrorReason::InputMustBeReal);
        }

        let data_length = self.len();
        let array = self.data.to_slice();
        let (scalar_left, scalar_right, vectorization_length) =
            Reg::calc_data_alignment_reqs(&array[0..data_length]);
        let other = &factor[..];
        let chunks = if vectorization_length > 0 {
            Chunk::get_a_fold_b(Complexity::Small,
                                &self.multicore_settings,
                                &other[0..vectorization_length],
<<<<<<< HEAD
                                Reg::len(),
                                &array[0..vectorization_length],
                                Reg::len(),
=======
                                T::Reg::LEN,
                                &array[0..vectorization_length],
                                T::Reg::LEN,
>>>>>>> 41cbb7f5
                                |original, range, target| {
                                    let original = Reg::array_to_regs(&original[range]);
                                    let target = Reg::array_to_regs(&target[..]);
                                    kahan_sum(original.iter().zip(target).map(|a| *a.0 * *a.1))
                                        .sum_real()
                                })
        } else {
            InlineVector::empty()
        };

        let mut i = 0;
        let mut sum = T::zero();
        while i < scalar_left {
            sum = sum + array[i] * other[i];
            i += 1;
        }

        let mut i = scalar_right;
        while i < data_length {
            sum = sum + array[i] * other[i];
            i += 1;
        }

        let chunk_sum: T = (&chunks[..]).iter().fold(T::zero(), |a, b| a + *b);
        Ok(chunk_sum + sum)
    }
    
    fn dot_product_prec_complex<Reg: SimdGeneric<T>, O, NO, DO>(&self, _: RegType<Reg>, factor: &O) -> ScalarResult<Complex<T>> 
        where
          O: Vector<T> + GetMetaData<T, NO, DO> + Index<RangeFull, Output = [T]>,
          NO: NumberSpace,
          DO: Domain {
        if !self.is_complex() {
            return Err(ErrorReason::InputMustBeComplex);
        }

        if !factor.is_complex() || self.domain() != factor.domain() {
            return Err(ErrorReason::InputMetaDataMustAgree);
        }

        let data_length = self.len();
        let array = self.data.to_slice();
        let (scalar_left, scalar_right, vectorization_length) =
            Reg::calc_data_alignment_reqs(&array[0..data_length]);
        let other = &factor[..];
        let chunks = if vectorization_length > 0 {
            Chunk::get_a_fold_b(Complexity::Small,
                                &self.multicore_settings,
                                &other[scalar_left..vectorization_length],
<<<<<<< HEAD
                                Reg::len(),
                                &array[scalar_left..vectorization_length],
                                Reg::len(),
=======
                                T::Reg::LEN,
                                &array[scalar_left..vectorization_length],
                                T::Reg::LEN,
>>>>>>> 41cbb7f5
                                |original, range, target| {
                let original = Reg::array_to_regs(&original[range]);
                let target = Reg::array_to_regs(&target[..]);
                kahan_sum(original.iter().zip(target).map(|a| a.0.mul_complex(*a.1))).sum_complex()
            })
        } else {
            InlineVector::empty()
        };

        let mut i = 0;
        let mut sum = Complex::<T>::new(T::zero(), T::zero());
        while i < scalar_left {
            let a = Complex::<T>::new(array[i], array[i + 1]);
            let b = Complex::<T>::new(other[i], other[i + 1]);
            sum = sum + a * b;
            i += 2;
        }

        let mut i = scalar_right;
        while i < data_length {
            let a = Complex::<T>::new(array[i], array[i + 1]);
            let b = Complex::<T>::new(other[i], other[i + 1]);
            sum = sum + a * b;
            i += 2;
        }

        let chunk_sum: Complex<T> = (&chunks[..])
            .iter()
            .fold(Complex::<T>::new(T::zero(), T::zero()), |a, b| a + b);
        Ok(chunk_sum + sum)
    }
}

impl<S, O, T, N, D, NO, DO> DotProductOps<O, T, T, NO, DO> for DspVec<S, T, N, D>
    where S: ToSlice<T>,
          T: RealNumber,
          N: RealNumberSpace,
          D: Domain,
          O: Vector<T> + GetMetaData<T, NO, DO> + Index<RangeFull, Output = [T]>,
          NO: PosEq<N> + NumberSpace,
          DO: PosEq<D> + Domain {
    type Output = ScalarResult<T>;

    fn dot_product(&self, factor: &O) -> ScalarResult<T> {
        sel_reg!(self.dot_product_real::<T>(factor))
    }
}

impl<S, O, T, N, D, NO, DO> DotProductOps<O, Complex<T>, T, NO, DO> for DspVec<S, T, N, D>
    where S: ToSlice<T>,
          T: RealNumber,
          N: ComplexNumberSpace,
          D: Domain,
          O: Vector<T> + GetMetaData<T, NO, DO> + Index<RangeFull, Output = [T]>,
          NO: PosEq<N> + NumberSpace,
          DO: PosEq<D> + Domain {
    type Output = ScalarResult<Complex<T>>;

    fn dot_product(&self, factor: &O) -> ScalarResult<Complex<T>> {
        sel_reg!(self.dot_product_complex::<T>(factor))
    }
}

impl<S, O, T, N, D, NO, DO> PreciseDotProductOps<O, T, T, NO, DO> for DspVec<S, T, N, D>
    where S: ToSlice<T>,
          T: RealNumber,
          N: RealNumberSpace,
          D: Domain,
          O: Vector<T> + GetMetaData<T, NO, DO> + Index<RangeFull, Output = [T]>,
          NO: PosEq<N> + NumberSpace,
          DO: PosEq<D> + Domain {
    type Output = ScalarResult<T>;

    fn dot_product_prec(&self, factor: &O) -> ScalarResult<T> {
        sel_reg!(self.dot_product_prec_real::<T>(factor))
    }
}

impl<S, O, T, N, D, NO, DO> PreciseDotProductOps<O, Complex<T>, T, NO, DO> for DspVec<S, T, N, D>
    where S: ToSlice<T>,
          T: RealNumber,
          N: ComplexNumberSpace,
          D: Domain,
          O: Vector<T> + GetMetaData<T, NO, DO> + Index<RangeFull, Output = [T]>,
          NO: PosEq<N> + NumberSpace,
          DO: PosEq<D> + Domain {
    type Output = ScalarResult<Complex<T>>;

    fn dot_product_prec(&self, factor: &O) -> ScalarResult<Complex<T>> {
        sel_reg!(self.dot_product_prec_complex::<T>(factor))
    }
}

// The test cases for dot product check mainly that the compiler accepts certain combinations of vectors
// and less about the result of the dot product.
#[cfg(test)]
mod tests {
    use super::super::super::*;
    use num_complex::Complex32;
    
    #[test]
    fn real_and_real() {
        let vec1: Vec<f32> = vec![1.0, 2.0, 3.0];
        let vec2: Vec<f32> = vec![1.0, 2.0, 3.0];
        let dsp1 = vec1.to_real_time_vec();
        let dsp2 = vec2.to_real_time_vec();
        let res = dsp1.dot_product(&dsp2).unwrap();
        assert_eq!(res, 14.0);
    }
    
    #[test]
    fn real_and_gen() {
        let vec1: Vec<f32> = vec![1.0, 2.0, 3.0];
        let vec2: Vec<f32> = vec![1.0, 2.0, 3.0];
        let dsp1 = vec1.to_real_time_vec();
        let dsp2 = vec2.to_gen_dsp_vec(false, DataDomain::Time);
        let res = dsp1.dot_product(&dsp2).unwrap();
        assert_eq!(res, 14.0);
    }
    
    #[test]
    fn complex_and_complex() {
        let vec1: Vec<f32> = vec![1.0, 0.0, 3.0, 0.0];
        let vec2: Vec<f32> = vec![1.0, 0.0, 3.0, 0.0];
        let dsp1 = vec1.to_complex_time_vec();
        let dsp2 = vec2.to_complex_time_vec();
        let res = dsp1.dot_product(&dsp2).unwrap();
        assert_eq!(res, Complex32::new(10.0, 0.0));
    }
    
    #[test]
    fn complex_and_gen() {
        let vec1: Vec<f32> = vec![1.0, 0.0, 3.0, 0.0];
        let vec2: Vec<f32> = vec![1.0, 0.0, 3.0, 0.0];
        let dsp1 = vec1.to_complex_time_vec();
        let dsp2 = vec2.to_gen_dsp_vec(true, DataDomain::Time);
        let res = dsp1.dot_product(&dsp2).unwrap();
        assert_eq!(res, Complex32::new(10.0, 0.0));
    }
    
    #[test]
    fn freq_and_freq() {
        let vec1: Vec<f32> = vec![1.0, 0.0, 3.0, 0.0];
        let vec2: Vec<f32> = vec![1.0, 0.0, 3.0, 0.0];
        let dsp1 = vec1.to_complex_freq_vec();
        let dsp2 = vec2.to_complex_freq_vec();
        let res = dsp1.dot_product(&dsp2).unwrap();
        assert_eq!(res, Complex32::new(10.0, 0.0));
    }
}<|MERGE_RESOLUTION|>--- conflicted
+++ resolved
@@ -76,15 +76,9 @@
             Chunk::get_a_fold_b(Complexity::Small,
                                 &self.multicore_settings,
                                 &other[0..vectorization_length],
-<<<<<<< HEAD
-                                Reg::len(),
+                                Reg::LEN,
                                 &array[0..vectorization_length],
-                                Reg::len(),
-=======
-                                T::Reg::LEN,
-                                &array[0..vectorization_length],
-                                T::Reg::LEN,
->>>>>>> 41cbb7f5
+                                Reg::LEN,
                                 |original, range, target| {
                 let mut result = Reg::splat(T::zero());
                 let original = Reg::array_to_regs(&original[range]);
@@ -138,15 +132,9 @@
             Chunk::get_a_fold_b(Complexity::Small,
                                 &self.multicore_settings,
                                 &other[scalar_left..vectorization_length],
-<<<<<<< HEAD
-                                Reg::len(),
+                                Reg::LEN,
                                 &array[scalar_left..vectorization_length],
-                                Reg::len(),
-=======
-                                T::Reg::LEN,
-                                &array[scalar_left..vectorization_length],
-                                T::Reg::LEN,
->>>>>>> 41cbb7f5
+                                Reg::LEN,
                                 |original, range, target| {
                 let mut result = Reg::splat(T::zero());
                 let original = Reg::array_to_regs(&original[range]);
@@ -202,15 +190,9 @@
             Chunk::get_a_fold_b(Complexity::Small,
                                 &self.multicore_settings,
                                 &other[0..vectorization_length],
-<<<<<<< HEAD
-                                Reg::len(),
+                                Reg::LEN,
                                 &array[0..vectorization_length],
-                                Reg::len(),
-=======
-                                T::Reg::LEN,
-                                &array[0..vectorization_length],
-                                T::Reg::LEN,
->>>>>>> 41cbb7f5
+                                Reg::LEN,
                                 |original, range, target| {
                                     let original = Reg::array_to_regs(&original[range]);
                                     let target = Reg::array_to_regs(&target[..]);
@@ -260,15 +242,9 @@
             Chunk::get_a_fold_b(Complexity::Small,
                                 &self.multicore_settings,
                                 &other[scalar_left..vectorization_length],
-<<<<<<< HEAD
-                                Reg::len(),
+                                Reg::LEN,
                                 &array[scalar_left..vectorization_length],
-                                Reg::len(),
-=======
-                                T::Reg::LEN,
-                                &array[scalar_left..vectorization_length],
-                                T::Reg::LEN,
->>>>>>> 41cbb7f5
+                                Reg::LEN,
                                 |original, range, target| {
                 let original = Reg::array_to_regs(&original[range]);
                 let target = Reg::array_to_regs(&target[..]);
