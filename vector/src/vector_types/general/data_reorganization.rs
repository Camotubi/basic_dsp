use std::mem;
use std::ptr;
use RealNumber;
use num::Complex;
use multicore_support::*;
use super::super::{array_to_complex_mut, VoidResult, Buffer, Owner, ErrorReason, NumberSpace,
                   Domain, ResizeOps, DspVec, Vector, ToSliceMut, MetaData};

/// This trait allows to reorganize the data by changing positions of the individual elements.
pub trait ReorganizeDataOps<T>
    where T: RealNumber
{
    /// Reverses the data inside the vector.
    ///
    /// # Example
    ///
    /// ```
    /// use basic_dsp_vector::*;
    /// let mut vector = vec!(1.0, 2.0, 3.0, 4.0, 5.0, 6.0, 7.0, 8.0).to_real_time_vec();
    /// vector.reverse();
    /// assert_eq!([8.0, 7.0, 6.0, 5.0, 4.0, 3.0, 2.0, 1.0], vector[..]);
    /// ```
    fn reverse(&mut self);

    /// This function swaps both halves of the vector. This operation is also called FFT shift
    /// Use it after a `plain_fft` to get a spectrum which is centered at `0 Hz`.
    ///
    /// `swap_halvesb` requires a buffer but performs faster.
    ///
    /// # Example
    ///
    /// ```
    /// use basic_dsp_vector::*;
    /// let mut vector = vec!(1.0, 2.0, 3.0, 4.0, 5.0, 6.0, 7.0, 8.0).to_real_time_vec();
    /// vector.swap_halves();
    /// assert_eq!([5.0, 6.0, 7.0, 8.0, 1.0, 2.0, 3.0, 4.0], vector[..]);
    /// ```
    fn swap_halves(&mut self);
}

<<<<<<< HEAD
=======
/// This trait allows to reorganize the data by changing positions of the individual elements. 
/// Deprecated since it requires a buffer which is never used since there would be no beneifit in using it.
#[deprecated(since="0.4.1", note="please use `ReorganizeDataOps` instead which offers the same performance without a buffer")]
pub trait ReorganizeDataOpsBuffered<S, T>
    where T: RealNumber,
          S: ToSliceMut<T>
{
    /// This function swaps both halves of the vector. This operation is also called FFT shift
    /// Use it after a `plain_fft` to get a spectrum which is centered at `0 Hz`.
    ///
    /// # Example
    ///
    /// ```
    /// use basic_dsp_vector::*;
    /// let mut vector = vec!(1.0, 2.0, 3.0, 4.0, 5.0, 6.0, 7.0, 8.0).to_real_time_vec();
    /// let mut buffer = SingleBuffer::new();
    /// vector.swap_halves_b(&mut buffer);
    /// assert_eq!([5.0, 6.0, 7.0, 8.0, 1.0, 2.0, 3.0, 4.0], vector[..]);
    /// ```
    fn swap_halves_b<B>(&mut self, buffer: &mut B) where B: Buffer<S, T>;
}

>>>>>>> 13be04aa
/// An option which defines how a vector should be padded
#[derive(Copy)]
#[derive(Clone)]
#[derive(PartialEq)]
#[derive(Debug)]
pub enum PaddingOption {
    /// Appends zeros to the end of the vector.
    End,
    /// Surrounds the vector with zeros at the beginning and at the end.
    Surround,

    /// Inserts zeros in the center of the vector
    Center,
}

/// A trait to insert zeros into the data at some specified positions.
pub trait InsertZerosOps<T>
    where T: RealNumber
{
    /// Appends zeros add the end of the vector until the vector has the size given
    /// in the points argument.
    /// If `points` smaller than the `self.len()` then this operation will return an error.
    ///
    /// Note: Each point is two floating point numbers if the vector is complex.
    /// Note2: Adding zeros to the signal changes its power. If this function is used to
    /// zero pad to a power
    /// of 2 in order to speed up FFT calculation then it might be necessary to multiply it
    /// with `len_after/len_before`\
    /// so that the spectrum shows the expected power. Of course this is depending
    /// on the application.
    /// # Example
    ///
    /// ```
    /// use basic_dsp_vector::*;
    /// let mut vector = vec!(1.0, 2.0).to_real_time_vec();
    /// vector.zero_pad(4, PaddingOption::End).expect("Ignoring error handling in examples");
    /// assert_eq!([1.0, 2.0, 0.0, 0.0], vector[..]);
    /// let mut vector = vec!(1.0, 2.0).to_complex_time_vec();
    /// vector.zero_pad(2, PaddingOption::End).expect("Ignoring error handling in examples");
    /// assert_eq!([1.0, 2.0, 0.0, 0.0], vector[..]);
    /// ```
    fn zero_pad(&mut self, points: usize, option: PaddingOption) -> VoidResult;

    /// Interleaves zeros `factor - 1`times after every vector element, so that the resulting
    /// vector will have a length of `self.len() * factor`.
    ///
    /// Note: Remember that each complex number consists of two floating points and interleaving
    /// will take that into account.
    ///
    /// If factor is 0 (zero) then `self` will be returned.
    /// # Example
    ///
    /// ```
    /// use basic_dsp_vector::*;
    /// let mut vector = vec!(1.0, 2.0).to_real_time_vec();
    /// vector.zero_interleave(2);
    /// assert_eq!([1.0, 0.0, 2.0, 0.0], vector[..]);
    /// let mut vector = vec!(1.0, 2.0, 3.0, 4.0).to_complex_time_vec();
    /// vector.zero_interleave(2).expect("Ignoring error handling in examples");
    /// assert_eq!([1.0, 2.0, 0.0, 0.0, 3.0, 4.0, 0.0, 0.0], vector[..]);
    /// ```
    fn zero_interleave(&mut self, factor: u32) -> VoidResult;
}

/// A trait to insert zeros into the data at some specified positions. A buffer is used
/// for types which can't be resized and/or to speed up the calculation.
pub trait InsertZerosOpsBuffered<S, T>
    where T: RealNumber,
          S: ToSliceMut<T>
{
    /// Appends zeros add the end of the vector until the vector has the size given in the
    /// points argument.
    /// If `points` smaller than the `self.len()` then this operation won't do anything.
    ///
    /// Note: Each point is two floating point numbers if the vector is complex.
    /// Note2: Adding zeros to the signal changes its power. If this function is used to
    /// zero pad to a power
    /// of 2 in order to speed up FFT calculation then it might be necessary to multiply it
    /// with `len_after/len_before`\
    /// so that the spectrum shows the expected power. Of course this is depending on the
    /// application.
    /// # Example
    ///
    /// ```
    /// use basic_dsp_vector::*;
    /// let mut vector = vec!(1.0, 2.0).to_real_time_vec();
    /// let mut buffer = SingleBuffer::new();
    /// vector.zero_pad_b(&mut buffer, 4, PaddingOption::End);
    /// assert_eq!([1.0, 2.0, 0.0, 0.0], vector[..]);
    /// let mut vector = vec!(1.0, 2.0).to_complex_time_vec();
    /// vector.zero_pad_b(&mut buffer, 2, PaddingOption::End);
    /// assert_eq!([1.0, 2.0, 0.0, 0.0], vector[..]);
    /// ```
    fn zero_pad_b<B>(&mut self, buffer: &mut B, points: usize, option: PaddingOption)
        where B: Buffer<S, T>;

    /// Interleaves zeros `factor - 1`times after every vector element, so that the resulting
    /// vector will have a length of `self.len() * factor`.
    ///
    /// Note: Remember that each complex number consists of two floating points and interleaving
    /// will take that into account.
    ///
    /// If factor is 0 (zero) then `self` will be returned.
    /// # Example
    ///
    /// ```
    /// use basic_dsp_vector::*;
    /// let mut vector = vec!(1.0, 2.0).to_real_time_vec();
    /// let mut buffer = SingleBuffer::new();
    /// vector.zero_interleave_b(&mut buffer, 2);
    /// assert_eq!([1.0, 0.0, 2.0, 0.0], vector[..]);
    /// let mut vector = vec!(1.0, 2.0, 3.0, 4.0).to_complex_time_vec();
    /// vector.zero_interleave_b(&mut buffer, 2);
    /// assert_eq!([1.0, 2.0, 0.0, 0.0, 3.0, 4.0, 0.0, 0.0], vector[..]);
    /// ```
    fn zero_interleave_b<B>(&mut self, buffer: &mut B, factor: u32) where B: Buffer<S, T>;
}

/// Splits the data into several smaller pieces of equal size.
pub trait SplitOps {
    /// Splits the vector into several smaller vectors. `self.len()` must be dividable by
    /// `targets.len()` without a remainder and this condition must be true too
    /// `targets.len() > 0`.
    /// # Failures
    /// TransRes may report the following `ErrorReason` members:
    ///
    /// 1. `InvalidArgumentLength`: `self.points()` isn't dividable by `targets.len()`
    ///
    /// # Example
    ///
    /// ```
    /// use basic_dsp_vector::*;
    /// let mut vector =
    ///     vec!(1.0, 2.0, 3.0, 4.0, 5.0, 6.0, 7.0, 8.0, 9.0, 10.0).to_real_time_vec();
    /// let mut split = &mut
    ///     [&mut Vec::new().to_real_time_vec(),
    ///      &mut Vec::new().to_real_time_vec()];
    /// vector.split_into(split).expect("Ignoring error handling in examples");
    /// assert_eq!([1.0, 3.0, 5.0, 7.0, 9.0], split[0][..]);
    /// ```
    fn split_into(&self, targets: &mut [&mut Self]) -> VoidResult;
}

/// Merges several pieces of equal size into one data chunk.
pub trait MergeOps {
    /// Merges several vectors into `self`. All vectors must have the same size and
    /// at least one vector must be provided.
    /// # Failures
    /// TransRes may report the following `ErrorReason` members:
    ///
    /// 1. `InvalidArgumentLength`: if `sources.len() == 0`
    ///
    /// # Example
    ///
    /// ```
    /// use basic_dsp_vector::*;
    /// let mut parts = &mut
    ///     [&vec!(1.0, 2.0).to_real_time_vec(),
    ///      &vec!(1.0, 2.0).to_real_time_vec()];
    /// let mut vector = Vec::new().to_real_time_vec();
    /// vector.merge(parts).expect("Ignoring error handling in examples");
    /// assert_eq!([1.0, 1.0, 2.0, 2.0], vector[..]);
    /// ```
    fn merge(&mut self, sources: &[&Self]) -> VoidResult;
}

fn reverse_array<T>(data: &mut [T])
    where T: Copy {
    let len = data.len();
    // +1 makes sure that for odd numbers the first `lo` gets the extra item
    // (which is later on ignored)
    let (lo, up) = data.split_at_mut((len + 1) / 2);
    for (lo, up) in lo.iter_mut().zip(up.iter_mut().rev()) {
        mem::swap(lo, up);
    }
}

impl<S, T, N, D> ReorganizeDataOps<T> for DspVec<S, T, N, D>
    where S: ToSliceMut<T> + Owner,
          T: RealNumber,
          N: NumberSpace,
          D: Domain
{
    fn reverse(&mut self) {
        let len = self.len();
        if self.is_complex() {
            let mut data = self.data.to_slice_mut();
            let mut data = array_to_complex_mut(&mut data[0..len]);
            reverse_array(data);
        } else {
            let mut data = self.data.to_slice_mut();
            reverse_array(&mut data[0..len]);
        }
    }

    fn swap_halves(&mut self) {
        self.swap_halves_priv(true);
    }
}

macro_rules! zero_interleave {
    ($self_: ident, $buffer: ident, $step: ident, $tuple: expr) => {
        {
            if $step <= 1 {
                return;
            }

            let step = $step as usize;
            let old_len = $self_.len();
            let new_len = step * old_len;
            $self_.valid_len = new_len;
            let mut target = $buffer.get(new_len);
			{
				let mut target = target.to_slice_mut();
				let source = &$self_.data.to_slice();
                Chunk::from_src_to_dest(
                    Complexity::Small, &$self_.multicore_settings,
                    &source[0..old_len], $tuple,
                    &mut target[0..new_len], $tuple * step, (),
                    move|original, range, target, _arg| {
                         // Zero target
                        let ptr = &mut target[0] as *mut T;
                        unsafe {
                            ptr::write_bytes(ptr, 0, new_len);
                        }
                        let skip = step * $tuple;
                        let mut i = 0;
                        let mut j = range.start;
                        while i < target.len() {
                            let original_ptr = unsafe { original.get_unchecked(j) };
                            let target_ptr = unsafe { target.get_unchecked_mut(i) };
                            unsafe {
                                ptr::copy(original_ptr, target_ptr, $tuple);
                            }

                            j += $tuple;
                            i += skip;
                        }
            	});
			}

			mem::swap(&mut $self_.data, &mut target);
			$buffer.free(target);
        }
    }
}

impl<S, T, N, D> InsertZerosOps<T> for DspVec<S, T, N, D>
    where S: ToSliceMut<T> + Owner,
          T: RealNumber,
          N: NumberSpace,
          D: Domain
{
    fn zero_pad(&mut self, points: usize, option: PaddingOption) -> VoidResult {
        let len_before = self.len();
        let is_complex = self.is_complex();
        let len = if is_complex { 2 * points } else { points };
        if len <= len_before {
            return Err(ErrorReason::InvalidArgumentLength);
        }

        try!(self.resize(len));
        let data = self.data.to_slice_mut();
        match option {
            PaddingOption::End => {
                // Zero target
                let dest = &mut data[len_before] as *mut T;
                unsafe {
                    ptr::write_bytes(dest, 0, len - len_before);
                }
                Ok(())
            }
            PaddingOption::Surround => {
                let diff = (len - len_before) / if is_complex { 2 } else { 1 };
                let mut right = diff / 2;
                let mut left = diff - right;
                if is_complex {
                    right *= 2;
                    left *= 2;
                }

                unsafe {
                    let src = &data[0] as *const T;
                    let dest = &mut data[left] as *mut T;
                    ptr::copy(src, dest, len_before);
                    let dest = &mut data[len - right] as *mut T;
                    ptr::write_bytes(dest, 0, right);
                    let dest = &mut data[0] as *mut T;
                    ptr::write_bytes(dest, 0, left);
                }
                Ok(())
            }
            PaddingOption::Center => {
                let mut diff = (len - len_before) / if is_complex { 2 } else { 1 };
                let mut right = diff / 2;
                let mut left = diff - right;
                if is_complex {
                    right *= 2;
                    left *= 2;
                    diff *= 2;
                }

                unsafe {
                    let src = &data[left] as *const T;
                    let dest = &mut data[len - right] as *mut T;
                    ptr::copy(src, dest, right);
                    let dest = &mut data[left] as *mut T;
                    ptr::write_bytes(dest, 0, len - diff);
                }
                Ok(())
            }
        }
    }

    fn zero_interleave(&mut self, factor: u32) -> VoidResult {
        let len_before = self.len();
        let is_complex = self.is_complex();
        let factor = factor as usize;
        let len = len_before * factor;
        if len < len_before {
            return Ok(());
        }

        try!(self.resize(len));

        if is_complex {
            let data = self.data.to_slice_mut();
            let data = array_to_complex_mut(data);
            for j in 0..len / 2 {
                let i = len / 2 - 1 - j;
                if i % factor == 0 {
                    data[i] = data[i / factor];
                } else {
                    data[i] = Complex::<T>::new(T::zero(), T::zero());
                }
            }
        } else {
            let data = self.data.to_slice_mut();
            for j in 0..len {
                let i = len - 1 - j;
                if i % factor == 0 {
                    data[i] = data[i / factor];
                } else {
                    data[i] = T::zero();
                }
            }
        }

        Ok(())
    }
}


impl<S, T, N, D> InsertZerosOpsBuffered<S, T> for DspVec<S, T, N, D>
    where S: ToSliceMut<T> + Owner,
          T: RealNumber,
          N: NumberSpace,
          D: Domain
{
    fn zero_pad_b<B>(&mut self, buffer: &mut B, points: usize, option: PaddingOption)
        where B: Buffer<S, T>
    {
        let len_before = self.len();
        let is_complex = self.is_complex();
        let len = if is_complex { 2 * points } else { points };
        if len <= len_before {
            return;
        }

        let mut target = buffer.get(len);
        {
            let data = self.data.to_slice();
            let target = target.to_slice_mut();
            self.valid_len = len;
            match option {
                PaddingOption::End => {
                    // Zero target
                    let src = &data[0] as *const T;
                    let dest_start = &mut target[0] as *mut T;
                    let dest_end = &mut target[len_before] as *mut T;
                    unsafe {
                        ptr::copy(src, dest_start, len_before);
                        ptr::write_bytes(dest_end, 0, len - len_before);
                    }
                }
                PaddingOption::Surround => {
                    let diff = (len - len_before) / if is_complex { 2 } else { 1 };
                    let mut right = diff / 2;
                    let mut left = diff - right;
                    if is_complex {
                        right *= 2;
                        left *= 2;
                    }

                    unsafe {
                        let src = &data[0] as *const T;
                        let dest = &mut target[left] as *mut T;
                        ptr::copy(src, dest, len_before);
                        let dest = &mut target[len - right] as *mut T;
                        ptr::write_bytes(dest, 0, right);
                        let dest = &mut target[0] as *mut T;
                        ptr::write_bytes(dest, 0, left);
                    }
                }
                PaddingOption::Center => {
                    let mut diff = (len - len_before) / if is_complex { 2 } else { 1 };
                    let mut right = diff / 2;
                    let mut left = diff - right;
                    if is_complex {
                        right *= 2;
                        left *= 2;
                        diff *= 2;
                    }

                    unsafe {
                        let src = &data[left] as *const T;
                        let dest = &mut target[len - right] as *mut T;
                        ptr::copy(src, dest, right);
                        let dest = &mut target[left] as *mut T;
                        ptr::write_bytes(dest, 0, len - diff);
                    }
                }
            }
        }

        mem::swap(&mut self.data, &mut target);
        buffer.free(target);
    }

    fn zero_interleave_b<B>(&mut self, buffer: &mut B, factor: u32)
        where B: Buffer<S, T>
    {
        if self.is_complex() {
            zero_interleave!(self, buffer, factor, 2)
        } else {
            zero_interleave!(self, buffer, factor, 1)
        }
    }
}

impl<S, T, N, D> SplitOps for DspVec<S, T, N, D>
    where S: ToSliceMut<T> + Owner,
          T: RealNumber,
          N: NumberSpace,
          D: Domain
{
    fn split_into(&self, targets: &mut [&mut Self]) -> VoidResult {
        let num_targets = targets.len();
        let data_length = self.len();
        if num_targets == 0 || data_length % num_targets != 0 {
            return Err(ErrorReason::InvalidArgumentLength);
        }

        for t in targets.iter_mut() {
            try!(t.resize(data_length / num_targets));
        }

        let data = &self.data.to_slice();
        if self.is_complex() {
            for i in 0..(data_length / 2) {
                let target = targets[i % num_targets].data.to_slice_mut();
                let pos = i / num_targets;
                target[2 * pos] = data[2 * i];
                target[2 * pos + 1] = data[2 * i + 1];
            }
        } else {
            for (i, d) in data.iter().enumerate() {
                let target = targets[i % num_targets].data.to_slice_mut();
                let pos = i / num_targets;
                target[pos] = *d;
            }
        }

        Ok(())
    }
}

impl<S, T, N, D> MergeOps for DspVec<S, T, N, D>
    where S: ToSliceMut<T> + Owner,
          T: RealNumber,
          N: NumberSpace,
          D: Domain
{
    fn merge(&mut self, sources: &[&Self]) -> VoidResult {
        {
            let num_sources = sources.len();
            if num_sources == 0 {
                return Err(ErrorReason::InvalidArgumentLength);
            }

            for src in sources.iter().take(num_sources).skip(1) {
                if sources[0].len() != src.len() {
                    return Err(ErrorReason::InvalidArgumentLength);
                }
            }

            try!(self.resize(sources[0].len() * num_sources));

            let data_length = self.len();
            let is_complex = self.is_complex();
            let data = self.data.to_slice_mut();
            if is_complex {
                for i in 0..(data_length / 2) {
                    let source = sources[i % num_sources].data.to_slice();
                    let pos = i / num_sources;
                    data[2 * i] = source[2 * pos];
                    data[2 * i + 1] = source[2 * pos + 1];
                }
            } else {
                for (i, d) in data.iter_mut().enumerate() {
                    let source = sources[i % num_sources].data.to_slice();
                    let pos = i / num_sources;
                    *d = source[pos];
                }
            }
        }

        Ok(())
    }
}

#[cfg(test)]
mod tests {
    use super::super::super::*;

    #[test]
    fn swap_halves_real_even_test() {
        let mut v = vec![1.0, 2.0, 3.0, 4.0].to_real_time_vec();
        v.swap_halves();
        assert_eq!(&v[..], &[3.0, 4.0, 1.0, 2.0]);
    }

    #[test]
    fn swap_halves_real_odd_test() {
        let mut v = vec![1.0, 2.0, 3.0, 4.0, 5.0, 6.0, 7.0, 8.0, 9.0, 10.0, 11.0]
            .to_real_time_vec();
        v.swap_halves();
        assert_eq!(&v[..],
                   &[7.0, 8.0, 9.0, 10.0, 11.0, 1.0, 2.0, 3.0, 4.0, 5.0, 6.0]);
    }

    #[test]
    fn swap_halves_complex_even_test() {
        let mut v = vec![1.0, 2.0, 3.0, 4.0, 5.0, 6.0, 7.0, 8.0].to_complex_time_vec();
        v.swap_halves();
        assert_eq!(&v[..], &[5.0, 6.0, 7.0, 8.0, 1.0, 2.0, 3.0, 4.0]);
    }

    #[test]
    fn swap_halves_complex_odd_test() {
        let mut v = vec![1.0, 2.0, 3.0, 4.0, 5.0, 6.0, 7.0, 8.0, 9.0, 10.0].to_complex_time_vec();
        v.swap_halves();
        assert_eq!(&v[..], &[7.0, 8.0, 9.0, 10.0, 1.0, 2.0, 3.0, 4.0, 5.0, 6.0]);
    }

    #[test]
    fn zero_pad_end_test() {
        let mut v = vec![1.0, 2.0, 3.0, 4.0, 5.0, 6.0, 7.0, 8.0, 9.0, 10.0].to_complex_time_vec();
        v.zero_pad(9, PaddingOption::End).unwrap();
        let expected = [1.0, 2.0, 3.0, 4.0, 5.0, 6.0, 7.0, 8.0, 9.0, 10.0, 0.0, 0.0, 0.0, 0.0,
                        0.0, 0.0, 0.0, 0.0];
        assert_eq!(&v[..], &expected);
    }

    #[test]
    fn zero_pad_surround_test() {
        let mut v = vec![1.0, 2.0, 3.0, 4.0, 5.0, 6.0, 7.0, 8.0, 9.0, 10.0].to_complex_time_vec();
        v.zero_pad(10, PaddingOption::Surround).unwrap();
        let expected = [0.0, 0.0, 0.0, 0.0, 0.0, 0.0, 1.0, 2.0, 3.0, 4.0, 5.0, 6.0, 7.0, 8.0, 9.0,
                        10.0, 0.0, 0.0, 0.0, 0.0];
        assert_eq!(&v[..], &expected);
    }

    #[test]
    fn zero_pad_b_end_test() {
        let mut v = vec![1.0, 2.0, 3.0, 4.0, 5.0, 6.0, 7.0, 8.0, 9.0, 10.0].to_complex_time_vec();
        let mut buffer = SingleBuffer::new();
        v.zero_pad_b(&mut buffer, 9, PaddingOption::End);
        let expected = [1.0, 2.0, 3.0, 4.0, 5.0, 6.0, 7.0, 8.0, 9.0, 10.0, 0.0, 0.0, 0.0, 0.0,
                        0.0, 0.0, 0.0, 0.0];
        assert_eq!(&v[..], &expected);
    }

    #[test]
    fn zero_pad_b_surround_test() {
        let mut v = vec![1.0, 2.0, 3.0, 4.0, 5.0, 6.0, 7.0, 8.0, 9.0, 10.0].to_complex_time_vec();
        let mut buffer = SingleBuffer::new();
        v.zero_pad_b(&mut buffer, 10, PaddingOption::Surround);
        let expected = [0.0, 0.0, 0.0, 0.0, 0.0, 0.0, 1.0, 2.0, 3.0, 4.0, 5.0, 6.0, 7.0, 8.0, 9.0,
                        10.0, 0.0, 0.0, 0.0, 0.0];
        assert_eq!(&v[..], &expected);
    }

    #[test]
    fn zero_pad_on_slice_fail_test() {
        let a: Box<[f64]> = Box::new([1.0, 2.0, 3.0, 4.0, 5.0, 6.0, 7.0, 8.0, 9.0, 10.0]);
        let mut v = a.to_complex_time_vec();
        assert_eq!(v.zero_pad(9, PaddingOption::End),
                   Err(ErrorReason::TypeCanNotResize));
    }

    #[test]
    fn zero_pad_on_slice_shrinked_test() {
        let a: Box<[f64]> = Box::new([1.0, 2.0, 3.0, 4.0, 5.0, 6.0, 7.0, 8.0, 9.0, 10.0, 11.0,
                                      12.0, 13.0, 14.0, 11.0, 12.0, 13.0, 14.0]);
        let mut v = a.to_complex_time_vec();
        v.resize(10).unwrap();
        v.zero_pad(9, PaddingOption::End).unwrap();
        let expected = [1.0, 2.0, 3.0, 4.0, 5.0, 6.0, 7.0, 8.0, 9.0, 10.0, 0.0, 0.0, 0.0, 0.0,
                        0.0, 0.0, 0.0, 0.0];
        assert_eq!(&v[..], &expected);
    }

    #[test]
    fn zero_interleave_test() {
        let mut v = vec![1.0, 2.0, 3.0, 4.0, 5.0].to_real_time_vec();
        v.zero_interleave(2).unwrap();
        assert_eq!(&v[..], &[1.0, 0.0, 2.0, 0.0, 3.0, 0.0, 4.0, 0.0, 5.0, 0.0]);
    }

    #[test]
    fn zero_interleave_even_test() {
        let mut v = vec![1.0, 2.0, 3.0, 4.0].to_real_time_vec();
        v.zero_interleave(2).unwrap();
        assert_eq!(&v[..], &[1.0, 0.0, 2.0, 0.0, 3.0, 0.0, 4.0, 0.0]);
    }

    #[test]
    fn zero_interleave_b_test() {
        let mut v = vec![1.0, 2.0, 3.0, 4.0, 5.0].to_real_time_vec();
        let mut buffer = SingleBuffer::new();
        v.zero_interleave_b(&mut buffer, 2);
        assert_eq!(&v[..], &[1.0, 0.0, 2.0, 0.0, 3.0, 0.0, 4.0, 0.0, 5.0, 0.0]);
    }

    #[test]
    fn zero_interleave_complex_test() {
        let mut v = vec![1.0, 2.0, 3.0, 4.0].to_complex_time_vec();
        v.zero_interleave(2).unwrap();
        assert_eq!(&v[..], &[1.0, 2.0, 0.0, 0.0, 3.0, 4.0, 0.0, 0.0]);
    }

    #[test]
    fn zero_interleave_b_complex_test() {
        let mut v = vec![1.0, 2.0, 3.0, 4.0].to_complex_time_vec();
        let mut buffer = SingleBuffer::new();
        v.zero_interleave_b(&mut buffer, 2);
        assert_eq!(&v[..], &[1.0, 2.0, 0.0, 0.0, 3.0, 4.0, 0.0, 0.0]);
    }
}<|MERGE_RESOLUTION|>--- conflicted
+++ resolved
@@ -38,31 +38,6 @@
     fn swap_halves(&mut self);
 }
 
-<<<<<<< HEAD
-=======
-/// This trait allows to reorganize the data by changing positions of the individual elements. 
-/// Deprecated since it requires a buffer which is never used since there would be no beneifit in using it.
-#[deprecated(since="0.4.1", note="please use `ReorganizeDataOps` instead which offers the same performance without a buffer")]
-pub trait ReorganizeDataOpsBuffered<S, T>
-    where T: RealNumber,
-          S: ToSliceMut<T>
-{
-    /// This function swaps both halves of the vector. This operation is also called FFT shift
-    /// Use it after a `plain_fft` to get a spectrum which is centered at `0 Hz`.
-    ///
-    /// # Example
-    ///
-    /// ```
-    /// use basic_dsp_vector::*;
-    /// let mut vector = vec!(1.0, 2.0, 3.0, 4.0, 5.0, 6.0, 7.0, 8.0).to_real_time_vec();
-    /// let mut buffer = SingleBuffer::new();
-    /// vector.swap_halves_b(&mut buffer);
-    /// assert_eq!([5.0, 6.0, 7.0, 8.0, 1.0, 2.0, 3.0, 4.0], vector[..]);
-    /// ```
-    fn swap_halves_b<B>(&mut self, buffer: &mut B) where B: Buffer<S, T>;
-}
-
->>>>>>> 13be04aa
 /// An option which defines how a vector should be padded
 #[derive(Copy)]
 #[derive(Clone)]
@@ -263,51 +238,51 @@
     }
 }
 
-macro_rules! zero_interleave {
-    ($self_: ident, $buffer: ident, $step: ident, $tuple: expr) => {
-        {
-            if $step <= 1 {
-                return;
-            }
-
-            let step = $step as usize;
-            let old_len = $self_.len();
-            let new_len = step * old_len;
-            $self_.valid_len = new_len;
-            let mut target = $buffer.get(new_len);
-			{
-				let mut target = target.to_slice_mut();
-				let source = &$self_.data.to_slice();
-                Chunk::from_src_to_dest(
-                    Complexity::Small, &$self_.multicore_settings,
-                    &source[0..old_len], $tuple,
-                    &mut target[0..new_len], $tuple * step, (),
-                    move|original, range, target, _arg| {
-                         // Zero target
-                        let ptr = &mut target[0] as *mut T;
-                        unsafe {
-                            ptr::write_bytes(ptr, 0, new_len);
-                        }
-                        let skip = step * $tuple;
-                        let mut i = 0;
-                        let mut j = range.start;
-                        while i < target.len() {
-                            let original_ptr = unsafe { original.get_unchecked(j) };
-                            let target_ptr = unsafe { target.get_unchecked_mut(i) };
-                            unsafe {
-                                ptr::copy(original_ptr, target_ptr, $tuple);
-                            }
-
-                            j += $tuple;
-                            i += skip;
-                        }
-            	});
-			}
-
-			mem::swap(&mut $self_.data, &mut target);
-			$buffer.free(target);
-        }
-    }
+macro_rules! zero_interleave {
+    ($self_: ident, $buffer: ident, $step: ident, $tuple: expr) => {
+        {
+            if $step <= 1 {
+                return;
+            }
+
+            let step = $step as usize;
+            let old_len = $self_.len();
+            let new_len = step * old_len;
+            $self_.valid_len = new_len;
+            let mut target = $buffer.get(new_len);
+			{
+				let mut target = target.to_slice_mut();
+				let source = &$self_.data.to_slice();
+                Chunk::from_src_to_dest(
+                    Complexity::Small, &$self_.multicore_settings,
+                    &source[0..old_len], $tuple,
+                    &mut target[0..new_len], $tuple * step, (),
+                    move|original, range, target, _arg| {
+                         // Zero target
+                        let ptr = &mut target[0] as *mut T;
+                        unsafe {
+                            ptr::write_bytes(ptr, 0, new_len);
+                        }
+                        let skip = step * $tuple;
+                        let mut i = 0;
+                        let mut j = range.start;
+                        while i < target.len() {
+                            let original_ptr = unsafe { original.get_unchecked(j) };
+                            let target_ptr = unsafe { target.get_unchecked_mut(i) };
+                            unsafe {
+                                ptr::copy(original_ptr, target_ptr, $tuple);
+                            }
+
+                            j += $tuple;
+                            i += skip;
+                        }
+            	});
+			}
+
+			mem::swap(&mut $self_.data, &mut target);
+			$buffer.free(target);
+        }
+    }
 }
 
 impl<S, T, N, D> InsertZerosOps<T> for DspVec<S, T, N, D>
@@ -326,7 +301,7 @@
 
         try!(self.resize(len));
         let data = self.data.to_slice_mut();
-        match option {
+        match option {
             PaddingOption::End => {
                 // Zero target
                 let dest = &mut data[len_before] as *mut T;
@@ -334,7 +309,7 @@
                     ptr::write_bytes(dest, 0, len - len_before);
                 }
                 Ok(())
-            }
+            }
             PaddingOption::Surround => {
                 let diff = (len - len_before) / if is_complex { 2 } else { 1 };
                 let mut right = diff / 2;
@@ -354,7 +329,7 @@
                     ptr::write_bytes(dest, 0, left);
                 }
                 Ok(())
-            }
+            }
             PaddingOption::Center => {
                 let mut diff = (len - len_before) / if is_complex { 2 } else { 1 };
                 let mut right = diff / 2;
@@ -373,7 +348,7 @@
                     ptr::write_bytes(dest, 0, len - diff);
                 }
                 Ok(())
-            }
+            }
         }
     }
 
@@ -437,7 +412,7 @@
             let data = self.data.to_slice();
             let target = target.to_slice_mut();
             self.valid_len = len;
-            match option {
+            match option {
                 PaddingOption::End => {
                     // Zero target
                     let src = &data[0] as *const T;
@@ -447,7 +422,7 @@
                         ptr::copy(src, dest_start, len_before);
                         ptr::write_bytes(dest_end, 0, len - len_before);
                     }
-                }
+                }
                 PaddingOption::Surround => {
                     let diff = (len - len_before) / if is_complex { 2 } else { 1 };
                     let mut right = diff / 2;
@@ -466,7 +441,7 @@
                         let dest = &mut target[0] as *mut T;
                         ptr::write_bytes(dest, 0, left);
                     }
-                }
+                }
                 PaddingOption::Center => {
                     let mut diff = (len - len_before) / if is_complex { 2 } else { 1 };
                     let mut right = diff / 2;
@@ -484,7 +459,7 @@
                         let dest = &mut target[left] as *mut T;
                         ptr::write_bytes(dest, 0, len - diff);
                     }
-                }
+                }
             }
         }
 
