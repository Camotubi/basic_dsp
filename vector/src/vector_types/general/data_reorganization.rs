--- conflicted
+++ resolved
@@ -1,12 +1,7 @@
 use std::mem;
 use std::ptr;
-<<<<<<< HEAD
 use {array_to_complex_mut};
-use traits::*;
-=======
-use {RealNumber, array_to_complex_mut};
 use numbers::*;
->>>>>>> a3b65d20
 use multicore_support::*;
 use super::super::{VoidResult, Buffer, Owner, ErrorReason, NumberSpace,
                    Domain, ResizeOps, DspVec, Vector, ToSliceMut, MetaData};
@@ -244,51 +239,51 @@
     }
 }
 
-macro_rules! zero_interleave {
-    ($self_: ident, $buffer: ident, $step: ident, $tuple: expr) => {
-        {
-            if $step <= 1 {
-                return;
-            }
-
-            let step = $step as usize;
-            let old_len = $self_.len();
-            let new_len = step * old_len;
-            $self_.valid_len = new_len;
-            let mut target = $buffer.get(new_len);
-			{
-				let mut target = target.to_slice_mut();
-				let source = &$self_.data.to_slice();
-                Chunk::from_src_to_dest(
-                    Complexity::Small, &$self_.multicore_settings,
-                    &source[0..old_len], $tuple,
-                    &mut target[0..new_len], $tuple * step, (),
-                    move|original, range, target, _arg| {
-                         // Zero target
-                        let ptr = &mut target[0] as *mut T;
-                        unsafe {
-                            ptr::write_bytes(ptr, 0, new_len);
-                        }
-                        let skip = step * $tuple;
-                        let mut i = 0;
-                        let mut j = range.start;
-                        while i < target.len() {
-                            let original_ptr = unsafe { original.get_unchecked(j) };
-                            let target_ptr = unsafe { target.get_unchecked_mut(i) };
-                            unsafe {
-                                ptr::copy(original_ptr, target_ptr, $tuple);
-                            }
-
-                            j += $tuple;
-                            i += skip;
-                        }
-            	});
-			}
-
-			mem::swap(&mut $self_.data, &mut target);
-			$buffer.free(target);
-        }
-    }
+macro_rules! zero_interleave {
+    ($self_: ident, $buffer: ident, $step: ident, $tuple: expr) => {
+        {
+            if $step <= 1 {
+                return;
+            }
+
+            let step = $step as usize;
+            let old_len = $self_.len();
+            let new_len = step * old_len;
+            $self_.valid_len = new_len;
+            let mut target = $buffer.get(new_len);
+			{
+				let mut target = target.to_slice_mut();
+				let source = &$self_.data.to_slice();
+                Chunk::from_src_to_dest(
+                    Complexity::Small, &$self_.multicore_settings,
+                    &source[0..old_len], $tuple,
+                    &mut target[0..new_len], $tuple * step, (),
+                    move|original, range, target, _arg| {
+                         // Zero target
+                        let ptr = &mut target[0] as *mut T;
+                        unsafe {
+                            ptr::write_bytes(ptr, 0, new_len);
+                        }
+                        let skip = step * $tuple;
+                        let mut i = 0;
+                        let mut j = range.start;
+                        while i < target.len() {
+                            let original_ptr = unsafe { original.get_unchecked(j) };
+                            let target_ptr = unsafe { target.get_unchecked_mut(i) };
+                            unsafe {
+                                ptr::copy(original_ptr, target_ptr, $tuple);
+                            }
+
+                            j += $tuple;
+                            i += skip;
+                        }
+            	});
+			}
+
+			mem::swap(&mut $self_.data, &mut target);
+			$buffer.free(target);
+        }
+    }
 }
 
 impl<S, T, N, D> InsertZerosOps<T> for DspVec<S, T, N, D>
@@ -308,7 +303,7 @@
 
         try!(self.resize(len));
         let data = self.data.to_slice_mut();
-        match option {
+        match option {
             PaddingOption::End => {
                 // Zero target
                 let dest = &mut data[len_before] as *mut T;
@@ -316,7 +311,7 @@
                     ptr::write_bytes(dest, 0, len - len_before);
                 }
                 Ok(())
-            }
+            }
             PaddingOption::Surround => {
                 let diff = (len - len_before) / step;
                 let mut right = (diff - 1) / 2;
@@ -338,7 +333,7 @@
                     ptr::write_bytes(dest, 0, left);
                 }
                 Ok(())
-            }
+            }
             PaddingOption::Center => {
                 let points_before = len_before / step;
                 let mut right = (points_before - 1) / 2;
@@ -363,7 +358,7 @@
 
                 }
                 Ok(())
-            }
+            }
         }
     }
 
@@ -427,7 +422,7 @@
             let data = self.data.to_slice();
             let target = target.to_slice_mut();
             self.valid_len = len;
-            match option {
+            match option {
                 PaddingOption::End => {
                     // Zero target
                     let src = &data[0] as *const T;
@@ -437,7 +432,7 @@
                         ptr::copy(src, dest_start, len_before);
                         ptr::write_bytes(dest_end, 0, len - len_before);
                     }
-                }
+                }
                 PaddingOption::Surround => {
                     let diff = (len - len_before) / if is_complex { 2 } else { 1 };
                     let mut right = (diff) / 2;
@@ -458,7 +453,7 @@
                         let dest = &mut target[0] as *mut T;
                         ptr::write_bytes(dest, 0, left);
                     }
-                }
+                }
                 PaddingOption::Center => {
                     let step = if is_complex { 2 } else { 1 };
                     let points_before = len_before / step;
@@ -479,7 +474,7 @@
                         let dest = &mut target[left] as *mut T;
                         ptr::write_bytes(dest, 0, len - len_before);
                     }
-                }
+                }
             }
         }
 
